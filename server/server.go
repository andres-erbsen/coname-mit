// Copyright 2014-2015 The Dename Authors.
//
// Licensed under the Apache License, Version 2.0 (the "License"); you may not
// use this file except in compliance with the License. You may obtain a copy of
// the License at
//
// 	http://www.apache.org/licenses/LICENSE-2.0
//
// Unless required by applicable law or agreed to in writing, software
// distributed under the License is distributed on an "AS IS" BASIS, WITHOUT
// WARRANTIES OR CONDITIONS OF ANY KIND, either express or implied. See the
// License for the specific language governing permissions and limitations under
// the License.

package server

import (
	"crypto/rand"
	"crypto/sha256"
	"crypto/tls"
	"encoding/binary"
	"fmt"
	"log"
	"net"
	"sync"
	"time"

	"golang.org/x/net/context"

	"github.com/agl/ed25519"
	"github.com/andres-erbsen/clock"
	"github.com/yahoo/coname"
	"github.com/yahoo/coname/proto"
	"github.com/yahoo/coname/server/kv"
	"github.com/yahoo/coname/server/merkletree"
	"github.com/yahoo/coname/server/replication"
	"github.com/yahoo/coname/server/replication/kvlog"
	"github.com/yahoo/coname/vrf"

	"google.golang.org/grpc"
	"google.golang.org/grpc/credentials"
)

// TODO: make this a protobuf, Unmarshal from JSON
type Replica struct {
	PublicKey *proto.PublicKey
	Address   string // host:port
}

// Config encapsulates everything that needs to be specified about a single
// replica of one realm's keyserver to operate it.
// TODO: make this a protobuf, Unmarshal from JSON
type Config struct {
	Realm string

	ServerID, ReplicaID uint64
	RatificationKey     *[ed25519.PrivateKeySize]byte // [32]byte: secret; [32]byte: public
	VRFSecret           *[vrf.SecretKeySize]byte

	UpdateAddr, LookupAddr, VerifierAddr string
	UpdateTLS, LookupTLS, VerifierTLS    *tls.Config

	MinEpochInterval, MaxEpochInterval, RetryProposalInterval time.Duration
	// FIXME: tls.Config is not serializable, replicate relevant fields

	TreeNonce []byte
}

// Keyserver manages a single end-to-end keyserver realm.
type Keyserver struct {
	realm               string
	serverID, replicaID uint64

	thresholdSigningIndex uint32
	sehKey                *[ed25519.PrivateKeySize]byte
	vrfSecret             *[vrf.SecretKeySize]byte

	db  kv.DB
	log replication.LogReplicator
	rs  proto.ReplicaState

	updateServer, lookupServer, verifierServer *grpc.Server
	updateListen, lookupListen, verifierListen net.Listener

	clk clock.Clock
<<<<<<< HEAD
	// state used for determining whether we should start a new epoch.
	// see replication.proto for explanation.
	leaderHint, canEpoch, mustEpoch       bool
	canEpochSet, mustEpochSet, retryEpoch *clock.Timer
	// rs.PendingUpdates is used as well
=======

	minEpochInterval, maxEpochInterval, retryProposalInterval time.Duration

	// epochProposer makes sure we try to advance epochs.
	epochProposer *Proposer
	// whether we should be advancing epochs is determined based on the
	// following variables (sensitivity list wantEpochProposer) {
	leaderHint    bool
	leaderHintSet <-chan bool

	minEpochIntervalPassed, maxEpochIntervalPassed bool
	minEpochIntervalTimer, maxEpochIntervalTimer   *clock.Timer
	// rs.PendingUpdates
	// rs.ThisReplicaNeedsToSignLastEpoch
	// }

	// signatureProposer makes sure we try to sign epochs.
	signatureProposer *Proposer
	// whether our signature is needed is determined by this sensitivity list {
	// rs.ThisReplicaNeedsToSignLastEpoch
	//}
>>>>>>> b18eb5c3

	vmb *VerifierBroadcast
	wr  *WaitingRoom

	stopOnce sync.Once
	stop     chan struct{}
	stopped  chan struct{}

	merkletree *merkletree.MerkleTree

	epochPending, signaturePending []uint64
}

// Open initializes a new keyserver based on cfg, reads the persistent state and
// binds to the specified ports. It does not handle input: requests will block.
func Open(cfg *Config, db kv.DB, clk clock.Clock) (ks *Keyserver, err error) {
	log, err := kvlog.New(db, []byte{tableReplicationLogPrefix})
	if err != nil {
		return nil, err
	}

	ks = &Keyserver{
		realm:                 cfg.Realm,
		serverID:              cfg.ServerID,
		replicaID:             cfg.ReplicaID,
		sehKey:                cfg.RatificationKey,
		vrfSecret:             cfg.VRFSecret,
		minEpochInterval:      cfg.MinEpochInterval,
		maxEpochInterval:      cfg.MaxEpochInterval,
		retryProposalInterval: cfg.RetryProposalInterval,
		db:      db,
		log:     log,
		stop:    make(chan struct{}),
		stopped: make(chan struct{}),
		wr:      NewWaitingRoom(),

<<<<<<< HEAD
		leaderHint: true,
=======
		// TODO: change when using actual replication
		leaderHintSet: nil,
>>>>>>> b18eb5c3

		clk: clk,
		minEpochIntervalTimer: clk.Timer(0),
		maxEpochIntervalTimer: clk.Timer(0),

		epochPending:     make([]uint64, 0),
		signaturePending: make([]uint64, 0),
	}

	switch replicaStateBytes, err := db.Get(tableReplicaState); err {
	case ks.db.ErrNotFound():
		// ReplicaState zero value is valid initialization
	case nil:
		if err := ks.rs.Unmarshal(replicaStateBytes); err != nil {
			return nil, err
		}
	default:
		return nil, err
	}
	ks.leaderHint = true
	ks.resetEpochTimers(ks.rs.LastEpochDelimiter.Timestamp.Time())
	ks.updateEpochProposer()

	ks.vmb = NewVerifierBroadcast(ks.rs.NextIndexVerifier)

	ok := false
	if cfg.UpdateAddr != "" {
		ks.updateServer = grpc.NewServer(grpc.Creds(credentials.NewTLS(cfg.UpdateTLS)))
		proto.RegisterE2EKSUpdateServer(ks.updateServer, ks)
		ks.updateListen, err = net.Listen("tcp", cfg.UpdateAddr)
		if err != nil {
			return nil, err
		}
		defer func() {
			if !ok {
				ks.updateListen.Close()
			}
		}()
	}
	if cfg.LookupAddr != "" {
		ks.lookupServer = grpc.NewServer(grpc.Creds(credentials.NewTLS(cfg.LookupTLS)))
		proto.RegisterE2EKSLookupServer(ks.lookupServer, ks)
		ks.lookupListen, err = net.Listen("tcp", cfg.LookupAddr)
		if err != nil {
			return nil, err
		}
		defer func() {
			if !ok {
				ks.lookupListen.Close()
			}
		}()
	}
	if cfg.VerifierAddr != "" {
		ks.verifierServer = grpc.NewServer(grpc.Creds(credentials.NewTLS(cfg.VerifierTLS)))
		proto.RegisterE2EKSVerificationServer(ks.verifierServer, ks)
		ks.verifierListen, err = net.Listen("tcp", cfg.VerifierAddr)
		if err != nil {
			return nil, err
		}
		defer func() {
			if !ok {
				ks.verifierListen.Close()
			}
		}()
	}
	ks.merkletree, err = merkletree.AccessMerkleTree(ks.db, []byte{tableMerkleTreePrefix}, cfg.TreeNonce)
	if err != nil {
		return nil, err
	}

	ok = true
	return ks, nil
}

// Start makes the keyserver start handling requests (forks goroutines).
func (ks *Keyserver) Start() {
	ks.log.Start(ks.rs.NextIndexLog)
	if ks.updateServer != nil {
		go ks.updateServer.Serve(ks.updateListen)
	}
	if ks.lookupServer != nil {
		go ks.lookupServer.Serve(ks.lookupListen)
	}
	if ks.verifierServer != nil {
		go ks.verifierServer.Serve(ks.verifierListen)
	}
	go ks.run()
}

// Stop cleanly shuts down the keyserver and then returns.
// TODO: figure out what will happen to connected clients?
func (ks *Keyserver) Stop() {
	ks.stopOnce.Do(func() {
		if ks.updateServer != nil {
			ks.updateServer.Stop()
		}
		if ks.lookupServer != nil {
			ks.lookupServer.Stop()
		}
		if ks.verifierServer != nil {
			ks.verifierServer.Stop()
		}
		close(ks.stop)
		<-ks.stopped
		ks.minEpochIntervalTimer.Stop()
		ks.maxEpochIntervalTimer.Stop()
		ks.epochProposer.Stop()
		ks.signatureProposer.Stop()
		ks.log.Stop()
	})
}

// run is the CSP-style main loop of the keyserver. All code critical for safe
// persistence should be directly in run. All functions called from run should
// either interpret data and modify their mutable arguments OR interact with the
// network and disk, but not both.
func (ks *Keyserver) run() {
	defer close(ks.stopped)
	var step proto.KeyserverStep
	wb := ks.db.NewBatch()
	for {
		select {
		case <-ks.stop:
			return
		case stepBytes := <-ks.log.WaitCommitted():
			if stepBytes == nil {
				continue // allow logs to skip slots for indexing purposes
			}
			if err := step.Unmarshal(stepBytes); err != nil {
				log.Panicf("invalid step pb in replicated log: %s", err)
			}
			// TODO: allow multiple steps per log entry (pipelining). Maybe
			// this would be better implemented at the log level?
			deferredIO := ks.step(&step, &ks.rs, wb)
			ks.rs.NextIndexLog++
			wb.Put(tableReplicaState, proto.MustMarshal(&ks.rs))
			if err := ks.db.Write(wb); err != nil {
				log.Panicf("sync step to db: %s", err)
			}
			wb.Reset()
			step.Reset()
			if deferredIO != nil {
				deferredIO()
			}
<<<<<<< HEAD
		case ks.leaderHint = <-ks.log.LeaderHintSet():
			ks.maybeEpoch()
		case <-ks.canEpochSet.C:
			ks.canEpoch = true
			ks.maybeEpoch()
		case <-ks.mustEpochSet.C:
			ks.mustEpoch = true
			ks.maybeEpoch()
		case <-ks.retryEpoch.C:
			ks.maybeEpoch()
=======
		case ks.leaderHint = <-ks.leaderHintSet:
			ks.updateEpochProposer()
		case <-ks.minEpochIntervalTimer.C:
			ks.minEpochIntervalPassed = true
			ks.updateEpochProposer()
		case <-ks.maxEpochIntervalTimer.C:
			ks.maxEpochIntervalPassed = true
			ks.updateEpochProposer()
>>>>>>> b18eb5c3
		}
	}
}

// step is called by run and changes the in-memory state. No i/o allowed.
func (ks *Keyserver) step(step *proto.KeyserverStep, rs *proto.ReplicaState, wb kv.Batch) (deferredIO func()) {
	// ks: &const
	// step, rs, wb: &mut
	switch {
	case step.Update != nil:
		index := step.Update.Update.NewEntry.Index
		prevUpdate, err := ks.getUpdate(index, rs.LastEpochDelimiter.EpochNumber)
		if err != nil {
			ks.wr.Notify(step.UID, fmt.Errorf("internal error"))
			return
		}
		var prevEntry *proto.Entry
		if prevUpdate != nil {
			prevEntry = &prevUpdate.Update.NewEntry.Entry
		}
		if err := coname.VerifyUpdate(prevEntry, step.Update.Update); err != nil {
			ks.wr.Notify(step.UID, err)
			return
		}
		entryHash := sha256.Sum256(step.Update.Update.NewEntry.PreservedEncoding)
		latestTree := ks.merkletree.GetSnapshot(rs.LatestTreeSnapshot)
		newTree, err := latestTree.BeginModification()
		if err != nil {
			ks.wr.Notify(step.UID, fmt.Errorf("internal error"))
			return
		}
		if err := newTree.Set(index, entryHash[:]); err != nil {
			ks.wr.Notify(step.UID, fmt.Errorf("internal error"))
			return
		}
		rs.LatestTreeSnapshot = newTree.Flush(wb).Nr
		epochNr := rs.LastEpochDelimiter.EpochNumber + 1
		wb.Put(tableUpdateRequests(index, epochNr), proto.MustMarshal(step.Update))
		ks.epochPending = append(ks.epochPending, step.UID)

		rs.PendingUpdates = true
		ks.updateEpochProposer()

		return ks.verifierLogAppend(&proto.VerifierStep{Update: step.Update.Update}, rs, wb)

	case step.EpochDelimiter != nil:
		if step.EpochDelimiter.EpochNumber <= rs.LastEpochDelimiter.EpochNumber {
			return // a duplicate of this step has already been handled
		}
		rs.LastEpochDelimiter = *step.EpochDelimiter

		rs.PendingUpdates = false
		ks.resetEpochTimers(rs.LastEpochDelimiter.Timestamp.Time())
		rs.ThisReplicaNeedsToSignLastEpoch = true
		ks.updateEpochProposer()
		ks.signaturePending, ks.epochPending = ks.epochPending, nil
		deferredIO = ks.updateSignatureProposer

		snapshotNumberBytes := make([]byte, 8)
		binary.BigEndian.PutUint64(snapshotNumberBytes, rs.LatestTreeSnapshot)
		wb.Put(tableMerkleTreeSnapshot(step.EpochDelimiter.EpochNumber), snapshotNumberBytes)

		latestTree := ks.merkletree.GetSnapshot(rs.LatestTreeSnapshot)
		rootHash, err := latestTree.GetRootHash()
		if err != nil {
			log.Panicf("ks.latestTree.GetRootHash() failed: %s", err)
		}
		seh := &proto.SignedEpochHead{
			Head: proto.TimestampedEpochHead_PreserveEncoding{proto.TimestampedEpochHead{
				Head: proto.EpochHead_PreserveEncoding{proto.EpochHead{
					RootHash:            rootHash,
					PreviousSummaryHash: rs.PreviousSummaryHash,
					Realm:               ks.realm,
					Epoch:               step.EpochDelimiter.EpochNumber,
				}, nil},
				Timestamp: step.EpochDelimiter.Timestamp,
			}, nil},
			Signatures: make(map[uint64][]byte),
		}
		seh.Head.Head.UpdateEncoding()
		h := sha256.Sum256(seh.Head.Head.PreservedEncoding)
		rs.PreviousSummaryHash = h[:]
		seh.Head.UpdateEncoding()

		wb.Put(tableRatifications(step.EpochDelimiter.EpochNumber, ks.serverID), proto.MustMarshal(seh))

	case step.ReplicaSigned != nil:
		newSEH := step.ReplicaSigned
		dbkey := tableRatifications(newSEH.Head.Head.Epoch, ks.serverID)
		sehBytes, err := ks.db.Get(dbkey)
		if err != nil {
			log.Panicf("db.Get(tableRatifications(%d, %d)) failed: %s", newSEH.Head.Head.Epoch, ks.serverID, err)
		}
		seh := new(proto.SignedEpochHead)
		if err := seh.Unmarshal(sehBytes); err != nil {
			log.Panicf("tableRatifications(%d, %d) invalid (this is our ID!): %s",
				newSEH.Head.Head.Epoch, ks.serverID, err)
		}
		if !seh.Head.Equal(newSEH.Head) {
			log.Panicf("tableRatifications(%d, %d) differs from another replica: %s (%#v != %#v)",
				newSEH.Head.Head.Epoch, ks.serverID, seh.Head.VerboseEqual(newSEH.Head), seh.Head, newSEH.Head)
		}

		if seh.Signatures == nil {
			seh.Signatures = make(map[uint64][]byte, 1)
		}
		for id, sig := range newSEH.Signatures {
			if _, already := seh.Signatures[id]; !already {
				seh.Signatures[id] = sig
			}
		}
		log.Print(seh)
		wb.Put(dbkey, proto.MustMarshal(seh))

		if rs.ThisReplicaNeedsToSignLastEpoch && newSEH.Signatures[ks.replicaID] != nil {
			rs.ThisReplicaNeedsToSignLastEpoch = false
			ks.updateEpochProposer()
			// updateSignatureProposer should in general be called after writes
			// have been flushed to db, but given ThisReplicaNeedsToSignLast =
			// false we know that updateSignatureProposer will not access the db.
			ks.updateSignatureProposer()
		}
		// TODO: check against the cluster configuration that the signatures we
		// have are sufficient to pass verification. For now, 1 is a majority of 1.
		// Only put signatures into the verifier log once.
		if true {
			notifyVerifiers := ks.verifierLogAppend(&proto.VerifierStep{Epoch: seh}, rs, wb)
			return func() {
				notifyVerifiers()
				for _, uid := range ks.signaturePending {
					ks.wr.Notify(uid, nil)
				}
				ks.signaturePending = nil
			}
		}

	case step.VerifierSigned != nil:
		rNew := step.VerifierSigned
		for id := range rNew.Signatures {
			if id == ks.serverID {
				log.Printf("verifier sent us an acclaimed signature with our id :/")
				continue
			}
			dbkey := tableRatifications(rNew.Head.Head.Epoch, id)
			wb.Put(dbkey, proto.MustMarshal(rNew))
		}
		ks.wr.Notify(step.UID, nil)
	default:
		log.Panicf("unknown step pb in replicated log: %#v", step)
	}
	return
}

type Proposer struct {
	log      replication.LogReplicator
	clk      clock.Clock
	delay    time.Duration
	proposal []byte

	stop     chan struct{}
	stopped  chan struct{}
	stopOnce sync.Once
}

func StartProposer(log replication.LogReplicator, clk clock.Clock, initialDelay time.Duration, proposal []byte) *Proposer {
	p := &Proposer{
		log:      log,
		clk:      clk,
		delay:    initialDelay,
		proposal: proposal,
		stop:     make(chan struct{}),
		stopped:  make(chan struct{}),
	}
	go p.run()
	return p
}

func (p *Proposer) Stop() {
	if p == nil {
		return
	}
	p.stopOnce.Do(func() {
		close(p.stop)
		<-p.stopped
	})
}

func (p *Proposer) run() {
	defer close(p.stopped)
	timer := p.clk.Timer(0)
	for {
		select {
		case <-timer.C:
			p.log.Propose(context.TODO(), p.proposal)
			timer.Reset(p.delay)
			p.delay = p.delay * 2
		case <-p.stop:
			return
		}
	}
}

// shouldEpoch returns true if this node should append an epoch delimiter to the
// log.
func (ks *Keyserver) wantEpochProposer() bool {
	if ks.rs.ThisReplicaNeedsToSignLastEpoch {
		return false
	}
	return ks.leaderHint && (ks.maxEpochIntervalPassed || ks.minEpochIntervalPassed && ks.rs.PendingUpdates)
}

// updateEpochProposer either starts or stops the epoch delimiter proposer as necessary.
func (ks *Keyserver) updateEpochProposer() {
	want := ks.wantEpochProposer()
	have := ks.epochProposer != nil
	if have == want {
		return
	}

	switch want {
	case true:
		ks.epochProposer = StartProposer(ks.log, ks.clk, ks.retryProposalInterval,
			proto.MustMarshal(&proto.KeyserverStep{EpochDelimiter: &proto.EpochDelimiter{
				EpochNumber: ks.rs.LastEpochDelimiter.EpochNumber + 1,
				Timestamp:   proto.Time(ks.clk.Now()),
			}}))
	case false:
		ks.epochProposer.Stop()
		ks.epochProposer = nil
	}
}

func (ks *Keyserver) updateSignatureProposer() {
	// invariant: do not access the db if ThisReplicaNeedsToSignLastEpoch = false
	want := ks.rs.ThisReplicaNeedsToSignLastEpoch
	have := ks.signatureProposer != nil
	if have == want {
		return
	}

	switch want {
	case true:
		sehBytes, err := ks.db.Get(tableRatifications(ks.rs.LastEpochDelimiter.EpochNumber, ks.serverID))
		if err != nil {
			log.Panicf("ThisReplicaSignedLastEpoch but no SEH for last epoch in db", err)
		}
		seh := new(proto.SignedEpochHead)
		if err := seh.Unmarshal(sehBytes); err != nil {
			log.Panicf("tableRatifications(%d, %d) invalid (this is our ID!): %s", ks.rs.LastEpochDelimiter.EpochNumber, ks.serverID, err)
		}
		seh.Signatures = map[uint64][]byte{ks.replicaID: ed25519.Sign(ks.sehKey, seh.Head.PreservedEncoding)[:]}
		ks.signatureProposer = StartProposer(ks.log, ks.clk, ks.retryProposalInterval,
			proto.MustMarshal(&proto.KeyserverStep{ReplicaSigned: seh}))
	case false:
		ks.signatureProposer.Stop()
		ks.signatureProposer = nil
	}
}

func (ks *Keyserver) resetEpochTimers(t time.Time) {
	t2 := t.Add(ks.minEpochInterval)
	d := t2.Sub(ks.clk.Now())
	ks.minEpochIntervalTimer.Reset(d)
	ks.maxEpochIntervalTimer.Reset(d)
	ks.minEpochIntervalPassed = false
	ks.maxEpochIntervalPassed = false
	// caller MUST call updateEpochProposer
}

func genUID() uint64 {
	var buf [8]byte
	if _, err := rand.Read(buf[:]); err != nil {
		log.Panicf("rand.Read: %s", err)
	}
	return binary.BigEndian.Uint64(buf[:])
}<|MERGE_RESOLUTION|>--- conflicted
+++ resolved
@@ -83,13 +83,6 @@
 	updateListen, lookupListen, verifierListen net.Listener
 
 	clk clock.Clock
-<<<<<<< HEAD
-	// state used for determining whether we should start a new epoch.
-	// see replication.proto for explanation.
-	leaderHint, canEpoch, mustEpoch       bool
-	canEpochSet, mustEpochSet, retryEpoch *clock.Timer
-	// rs.PendingUpdates is used as well
-=======
 
 	minEpochInterval, maxEpochInterval, retryProposalInterval time.Duration
 
@@ -97,8 +90,7 @@
 	epochProposer *Proposer
 	// whether we should be advancing epochs is determined based on the
 	// following variables (sensitivity list wantEpochProposer) {
-	leaderHint    bool
-	leaderHintSet <-chan bool
+	leaderHint bool
 
 	minEpochIntervalPassed, maxEpochIntervalPassed bool
 	minEpochIntervalTimer, maxEpochIntervalTimer   *clock.Timer
@@ -111,7 +103,6 @@
 	// whether our signature is needed is determined by this sensitivity list {
 	// rs.ThisReplicaNeedsToSignLastEpoch
 	//}
->>>>>>> b18eb5c3
 
 	vmb *VerifierBroadcast
 	wr  *WaitingRoom
@@ -148,12 +139,7 @@
 		stopped: make(chan struct{}),
 		wr:      NewWaitingRoom(),
 
-<<<<<<< HEAD
 		leaderHint: true,
-=======
-		// TODO: change when using actual replication
-		leaderHintSet: nil,
->>>>>>> b18eb5c3
 
 		clk: clk,
 		minEpochIntervalTimer: clk.Timer(0),
@@ -298,19 +284,7 @@
 			if deferredIO != nil {
 				deferredIO()
 			}
-<<<<<<< HEAD
 		case ks.leaderHint = <-ks.log.LeaderHintSet():
-			ks.maybeEpoch()
-		case <-ks.canEpochSet.C:
-			ks.canEpoch = true
-			ks.maybeEpoch()
-		case <-ks.mustEpochSet.C:
-			ks.mustEpoch = true
-			ks.maybeEpoch()
-		case <-ks.retryEpoch.C:
-			ks.maybeEpoch()
-=======
-		case ks.leaderHint = <-ks.leaderHintSet:
 			ks.updateEpochProposer()
 		case <-ks.minEpochIntervalTimer.C:
 			ks.minEpochIntervalPassed = true
@@ -318,7 +292,6 @@
 		case <-ks.maxEpochIntervalTimer.C:
 			ks.maxEpochIntervalPassed = true
 			ks.updateEpochProposer()
->>>>>>> b18eb5c3
 		}
 	}
 }
