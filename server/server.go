// Copyright 2014-2015 The Dename Authors.
//
// Licensed under the Apache License, Version 2.0 (the "License"); you may not
// use this file except in compliance with the License. You may obtain a copy of
// the License at
//
// 	http://www.apache.org/licenses/LICENSE-2.0
//
// Unless required by applicable law or agreed to in writing, software
// distributed under the License is distributed on an "AS IS" BASIS, WITHOUT
// WARRANTIES OR CONDITIONS OF ANY KIND, either express or implied. See the
// License for the specific language governing permissions and limitations under
// the License.

package server

import (
	"crypto"
	"crypto/rand"
	"crypto/sha256"
	"encoding/binary"
	"fmt"
	"log"
	"net"
	"sync"
	"time"

	"golang.org/x/net/context"

	"github.com/agl/ed25519"
	"github.com/andres-erbsen/clock"
	"github.com/yahoo/coname"
	"github.com/yahoo/coname/proto"
	"github.com/yahoo/coname/server/kv"
	"github.com/yahoo/coname/server/merkletree"
	"github.com/yahoo/coname/server/replication"
	"github.com/yahoo/coname/vrf"

	"google.golang.org/grpc"
	"google.golang.org/grpc/credentials"
)

<<<<<<< HEAD
// TODO: make this a protobuf, Unmarshal from JSON
type Replica struct {
	PublicKey *proto.PublicKey
	Address   string // host:port
}

// Config encapsulates everything that needs to be specified about a single
// replica of one realm's keyserver to operate it.
// TODO: make this a protobuf, Unmarshal from JSON
type Config struct {
	Realm string

	ServerID, ReplicaID uint64
	RatificationKey     *[ed25519.PrivateKeySize]byte // [32]byte: secret; [32]byte: public
	VRFSecret           *[vrf.SecretKeySize]byte

	UpdateAddr, LookupAddr, VerifierAddr string
	UpdateTLS, LookupTLS, VerifierTLS    *tls.Config

	MinEpochInterval, MaxEpochInterval, RetryProposalInterval time.Duration
	// FIXME: tls.Config is not serializable, replicate relevant fields

	TreeNonce []byte
}

=======
>>>>>>> 584c5eed
// Keyserver manages a single end-to-end keyserver realm.
type Keyserver struct {
	realm               string
	serverID, replicaID uint64

	thresholdSigningIndex uint32
	sehKey                *[ed25519.PrivateKeySize]byte
	vrfSecret             *[vrf.SecretKeySize]byte

	db  kv.DB
	log replication.LogReplicator
	rs  proto.ReplicaState

	updateServer, lookupServer, verifierServer *grpc.Server
	updateListen, lookupListen, verifierListen net.Listener

	clk clock.Clock

	minEpochInterval, maxEpochInterval, retryProposalInterval time.Duration

	// epochProposer makes sure we try to advance epochs.
	epochProposer *Proposer
	// whether we should be advancing epochs is determined based on the
	// following variables (sensitivity list wantEpochProposer) {
	leaderHint bool

	minEpochIntervalPassed, maxEpochIntervalPassed bool
	minEpochIntervalTimer, maxEpochIntervalTimer   *clock.Timer
	// rs.PendingUpdates
	// rs.ThisReplicaNeedsToSignLastEpoch
	// }

	// signatureProposer makes sure we try to sign epochs.
	signatureProposer *Proposer
	// whether our signature is needed is determined by this sensitivity list {
	// rs.ThisReplicaNeedsToSignLastEpoch
	//}

	vmb *VerifierBroadcast
	wr  *WaitingRoom

	stopOnce sync.Once
	stop     chan struct{}
	stopped  chan struct{}

	merkletree *merkletree.MerkleTree

	epochPending, signaturePending []uint64
}

// Open initializes a new keyserver based on cfg, reads the persistent state and
// binds to the specified ports. It does not handle input: requests will block.
<<<<<<< HEAD
func Open(cfg *Config, db kv.DB, log replication.LogReplicator, clk clock.Clock) (ks *Keyserver, err error) {
=======
func Open(cfg *proto.ReplicaConfig, db kv.DB, clk clock.Clock, getKey func(string) (crypto.PrivateKey, error)) (ks *Keyserver, err error) {
	signingKey, err := getKey(cfg.SigningKeyID)
	if err != nil {
		return nil, err
	}
	vrfKey, err := getKey(cfg.VRFKeyID)
	if err != nil {
		return nil, err
	}
	lookupTLS, err := cfg.VerifierTLS.Config(getKey)
	if err != nil {
		return nil, err
	}
	updateTLS, err := cfg.VerifierTLS.Config(getKey)
	if err != nil {
		return nil, err
	}
	verifierTLS, err := cfg.VerifierTLS.Config(getKey)
	if err != nil {
		return nil, err
	}

	log, err := kvlog.New(db, []byte{tableReplicationLogPrefix})
	if err != nil {
		return nil, err
	}

>>>>>>> 584c5eed
	ks = &Keyserver{
		realm:                 cfg.Realm,
		serverID:              cfg.ServerID,
		replicaID:             cfg.ReplicaID,
		sehKey:                signingKey.(*[ed25519.PrivateKeySize]byte),
		vrfSecret:             vrfKey.(*[vrf.SecretKeySize]byte),
		minEpochInterval:      cfg.MinEpochInterval.Duration(),
		maxEpochInterval:      cfg.MaxEpochInterval.Duration(),
		retryProposalInterval: cfg.ProposalRetryInterval.Duration(),
		db:      db,
		log:     log,
		stop:    make(chan struct{}),
		stopped: make(chan struct{}),
		wr:      NewWaitingRoom(),

		leaderHint: true,

		clk: clk,
		minEpochIntervalTimer: clk.Timer(0),
		maxEpochIntervalTimer: clk.Timer(0),

		epochPending:     make([]uint64, 0),
		signaturePending: make([]uint64, 0),
	}

	switch replicaStateBytes, err := db.Get(tableReplicaState); err {
	case ks.db.ErrNotFound():
		// ReplicaState zero value is valid initialization
	case nil:
		if err := ks.rs.Unmarshal(replicaStateBytes); err != nil {
			return nil, err
		}
	default:
		return nil, err
	}
	ks.leaderHint = true
	ks.resetEpochTimers(ks.rs.LastEpochDelimiter.Timestamp.Time())
	ks.updateEpochProposer()

	ks.vmb = NewVerifierBroadcast(ks.rs.NextIndexVerifier)

	ok := false
	if cfg.UpdateAddr != "" {
		ks.updateServer = grpc.NewServer(grpc.Creds(credentials.NewTLS(updateTLS)))
		proto.RegisterE2EKSUpdateServer(ks.updateServer, ks)
		ks.updateListen, err = net.Listen("tcp", cfg.UpdateAddr)
		if err != nil {
			return nil, err
		}
		defer func() {
			if !ok {
				ks.updateListen.Close()
			}
		}()
	}
	if cfg.LookupAddr != "" {
		ks.lookupServer = grpc.NewServer(grpc.Creds(credentials.NewTLS(lookupTLS)))
		proto.RegisterE2EKSLookupServer(ks.lookupServer, ks)
		ks.lookupListen, err = net.Listen("tcp", cfg.LookupAddr)
		if err != nil {
			return nil, err
		}
		defer func() {
			if !ok {
				ks.lookupListen.Close()
			}
		}()
	}
	if cfg.VerifierAddr != "" {
		ks.verifierServer = grpc.NewServer(grpc.Creds(credentials.NewTLS(verifierTLS)))
		proto.RegisterE2EKSVerificationServer(ks.verifierServer, ks)
		ks.verifierListen, err = net.Listen("tcp", cfg.VerifierAddr)
		if err != nil {
			return nil, err
		}
		defer func() {
			if !ok {
				ks.verifierListen.Close()
			}
		}()
	}
	ks.merkletree, err = merkletree.AccessMerkleTree(ks.db, []byte{tableMerkleTreePrefix}, nil)
	if err != nil {
		return nil, err
	}

	ok = true
	return ks, nil
}

// Start makes the keyserver start handling requests (forks goroutines).
func (ks *Keyserver) Start() {
	ks.log.Start(ks.rs.NextIndexLog)
	if ks.updateServer != nil {
		go ks.updateServer.Serve(ks.updateListen)
	}
	if ks.lookupServer != nil {
		go ks.lookupServer.Serve(ks.lookupListen)
	}
	if ks.verifierServer != nil {
		go ks.verifierServer.Serve(ks.verifierListen)
	}
	go ks.run()
}

// Stop cleanly shuts down the keyserver and then returns.
// TODO: figure out what will happen to connected clients?
func (ks *Keyserver) Stop() {
	ks.stopOnce.Do(func() {
		if ks.updateServer != nil {
			ks.updateServer.Stop()
		}
		if ks.lookupServer != nil {
			ks.lookupServer.Stop()
		}
		if ks.verifierServer != nil {
			ks.verifierServer.Stop()
		}
		close(ks.stop)
		<-ks.stopped
		ks.minEpochIntervalTimer.Stop()
		ks.maxEpochIntervalTimer.Stop()
		ks.epochProposer.Stop()
		ks.signatureProposer.Stop()
		ks.log.Stop()
	})
}

// run is the CSP-style main loop of the keyserver. All code critical for safe
// persistence should be directly in run. All functions called from run should
// either interpret data and modify their mutable arguments OR interact with the
// network and disk, but not both.
func (ks *Keyserver) run() {
	defer close(ks.stopped)
	var step proto.KeyserverStep
	wb := ks.db.NewBatch()
	for {
		select {
		case <-ks.stop:
			return
		case stepBytes := <-ks.log.WaitCommitted():
			if stepBytes == nil {
				continue // allow logs to skip slots for indexing purposes
			}
			if err := step.Unmarshal(stepBytes); err != nil {
				log.Panicf("invalid step pb in replicated log: %s", err)
			}
			// TODO: allow multiple steps per log entry (pipelining). Maybe
			// this would be better implemented at the log level?
			deferredIO := ks.step(&step, &ks.rs, wb)
			ks.rs.NextIndexLog++
			wb.Put(tableReplicaState, proto.MustMarshal(&ks.rs))
			if err := ks.db.Write(wb); err != nil {
				log.Panicf("sync step to db: %s", err)
			}
			wb.Reset()
			step.Reset()
			if deferredIO != nil {
				deferredIO()
			}
		case ks.leaderHint = <-ks.log.LeaderHintSet():
			ks.updateEpochProposer()
		case <-ks.minEpochIntervalTimer.C:
			ks.minEpochIntervalPassed = true
			ks.updateEpochProposer()
		case <-ks.maxEpochIntervalTimer.C:
			ks.maxEpochIntervalPassed = true
			ks.updateEpochProposer()
		}
	}
}

// step is called by run and changes the in-memory state. No i/o allowed.
func (ks *Keyserver) step(step *proto.KeyserverStep, rs *proto.ReplicaState, wb kv.Batch) (deferredIO func()) {
	// ks: &const
	// step, rs, wb: &mut
	switch {
	case step.Update != nil:
		index := step.Update.Update.NewEntry.Index
		prevUpdate, err := ks.getUpdate(index, rs.LastEpochDelimiter.EpochNumber)
		if err != nil {
			ks.wr.Notify(step.UID, fmt.Errorf("internal error"))
			return
		}
		var prevEntry *proto.Entry
		if prevUpdate != nil {
			prevEntry = &prevUpdate.Update.NewEntry.Entry
		}
		if err := coname.VerifyUpdate(prevEntry, step.Update.Update); err != nil {
			ks.wr.Notify(step.UID, err)
			return
		}
		entryHash := sha256.Sum256(step.Update.Update.NewEntry.PreservedEncoding)
		latestTree := ks.merkletree.GetSnapshot(rs.LatestTreeSnapshot)
		newTree, err := latestTree.BeginModification()
		if err != nil {
			ks.wr.Notify(step.UID, fmt.Errorf("internal error"))
			return
		}
		if err := newTree.Set(index, entryHash[:]); err != nil {
			ks.wr.Notify(step.UID, fmt.Errorf("internal error"))
			return
		}
		rs.LatestTreeSnapshot = newTree.Flush(wb).Nr
		epochNr := rs.LastEpochDelimiter.EpochNumber + 1
		wb.Put(tableUpdateRequests(index, epochNr), proto.MustMarshal(step.Update))
		ks.epochPending = append(ks.epochPending, step.UID)

		rs.PendingUpdates = true
		ks.updateEpochProposer()

		return ks.verifierLogAppend(&proto.VerifierStep{Update: step.Update.Update}, rs, wb)

	case step.EpochDelimiter != nil:
		if step.EpochDelimiter.EpochNumber <= rs.LastEpochDelimiter.EpochNumber {
			return // a duplicate of this step has already been handled
		}
		rs.LastEpochDelimiter = *step.EpochDelimiter

		rs.PendingUpdates = false
		ks.resetEpochTimers(rs.LastEpochDelimiter.Timestamp.Time())
		rs.ThisReplicaNeedsToSignLastEpoch = true
		ks.updateEpochProposer()
		ks.signaturePending, ks.epochPending = ks.epochPending, nil
		deferredIO = ks.updateSignatureProposer

		snapshotNumberBytes := make([]byte, 8)
		binary.BigEndian.PutUint64(snapshotNumberBytes, rs.LatestTreeSnapshot)
		wb.Put(tableMerkleTreeSnapshot(step.EpochDelimiter.EpochNumber), snapshotNumberBytes)

		latestTree := ks.merkletree.GetSnapshot(rs.LatestTreeSnapshot)
		rootHash, err := latestTree.GetRootHash()
		if err != nil {
			log.Panicf("ks.latestTree.GetRootHash() failed: %s", err)
		}
		seh := &proto.SignedEpochHead{
			Head: proto.TimestampedEpochHead_PreserveEncoding{proto.TimestampedEpochHead{
				Head: proto.EpochHead_PreserveEncoding{proto.EpochHead{
					RootHash:            rootHash,
					PreviousSummaryHash: rs.PreviousSummaryHash,
					Realm:               ks.realm,
					Epoch:               step.EpochDelimiter.EpochNumber,
				}, nil},
				Timestamp: step.EpochDelimiter.Timestamp,
			}, nil},
			Signatures: make(map[uint64][]byte),
		}
		seh.Head.Head.UpdateEncoding()
		h := sha256.Sum256(seh.Head.Head.PreservedEncoding)
		rs.PreviousSummaryHash = h[:]
		seh.Head.UpdateEncoding()

		wb.Put(tableRatifications(step.EpochDelimiter.EpochNumber, ks.serverID), proto.MustMarshal(seh))

	case step.ReplicaSigned != nil:
		newSEH := step.ReplicaSigned
		dbkey := tableRatifications(newSEH.Head.Head.Epoch, ks.serverID)
		sehBytes, err := ks.db.Get(dbkey)
		if err != nil {
			log.Panicf("db.Get(tableRatifications(%d, %d)) failed: %s", newSEH.Head.Head.Epoch, ks.serverID, err)
		}
		seh := new(proto.SignedEpochHead)
		if err := seh.Unmarshal(sehBytes); err != nil {
			log.Panicf("tableRatifications(%d, %d) invalid (this is our ID!): %s",
				newSEH.Head.Head.Epoch, ks.serverID, err)
		}
		if !seh.Head.Equal(newSEH.Head) {
			log.Panicf("tableRatifications(%d, %d) differs from another replica: %s (%#v != %#v)",
				newSEH.Head.Head.Epoch, ks.serverID, seh.Head.VerboseEqual(newSEH.Head), seh.Head, newSEH.Head)
		}

		if seh.Signatures == nil {
			seh.Signatures = make(map[uint64][]byte, 1)
		}
		for id, sig := range newSEH.Signatures {
			if _, already := seh.Signatures[id]; !already {
				seh.Signatures[id] = sig
			}
		}
		log.Print(seh)
		wb.Put(dbkey, proto.MustMarshal(seh))

		if rs.ThisReplicaNeedsToSignLastEpoch && newSEH.Signatures[ks.replicaID] != nil {
			rs.ThisReplicaNeedsToSignLastEpoch = false
			ks.updateEpochProposer()
			// updateSignatureProposer should in general be called after writes
			// have been flushed to db, but given ThisReplicaNeedsToSignLast =
			// false we know that updateSignatureProposer will not access the db.
			ks.updateSignatureProposer()
		}
		// TODO: check against the cluster configuration that the signatures we
		// have are sufficient to pass verification. For now, 1 is a majority of 1.
		// Only put signatures into the verifier log once.
		if true {
			notifyVerifiers := ks.verifierLogAppend(&proto.VerifierStep{Epoch: seh}, rs, wb)
			return func() {
				notifyVerifiers()
				for _, uid := range ks.signaturePending {
					ks.wr.Notify(uid, nil)
				}
				ks.signaturePending = nil
			}
		}

	case step.VerifierSigned != nil:
		rNew := step.VerifierSigned
		for id := range rNew.Signatures {
			if id == ks.serverID {
				log.Printf("verifier sent us an acclaimed signature with our id :/")
				continue
			}
			dbkey := tableRatifications(rNew.Head.Head.Epoch, id)
			wb.Put(dbkey, proto.MustMarshal(rNew))
		}
		ks.wr.Notify(step.UID, nil)
	default:
		log.Panicf("unknown step pb in replicated log: %#v", step)
	}
	return
}

type Proposer struct {
	log      replication.LogReplicator
	clk      clock.Clock
	delay    time.Duration
	proposal []byte

	stop     chan struct{}
	stopped  chan struct{}
	stopOnce sync.Once
}

func StartProposer(log replication.LogReplicator, clk clock.Clock, initialDelay time.Duration, proposal []byte) *Proposer {
	p := &Proposer{
		log:      log,
		clk:      clk,
		delay:    initialDelay,
		proposal: proposal,
		stop:     make(chan struct{}),
		stopped:  make(chan struct{}),
	}
	go p.run()
	return p
}

func (p *Proposer) Stop() {
	if p == nil {
		return
	}
	p.stopOnce.Do(func() {
		close(p.stop)
		<-p.stopped
	})
}

func (p *Proposer) run() {
	defer close(p.stopped)
	timer := p.clk.Timer(0)
	for {
		select {
		case <-timer.C:
			p.log.Propose(context.TODO(), p.proposal)
			timer.Reset(p.delay)
			p.delay = p.delay * 2
		case <-p.stop:
			return
		}
	}
}

// shouldEpoch returns true if this node should append an epoch delimiter to the
// log.
func (ks *Keyserver) wantEpochProposer() bool {
	if ks.rs.ThisReplicaNeedsToSignLastEpoch {
		return false
	}
	return ks.leaderHint && (ks.maxEpochIntervalPassed || ks.minEpochIntervalPassed && ks.rs.PendingUpdates)
}

// updateEpochProposer either starts or stops the epoch delimiter proposer as necessary.
func (ks *Keyserver) updateEpochProposer() {
	want := ks.wantEpochProposer()
	have := ks.epochProposer != nil
	if have == want {
		return
	}

	switch want {
	case true:
		ks.epochProposer = StartProposer(ks.log, ks.clk, ks.retryProposalInterval,
			proto.MustMarshal(&proto.KeyserverStep{EpochDelimiter: &proto.EpochDelimiter{
				EpochNumber: ks.rs.LastEpochDelimiter.EpochNumber + 1,
				Timestamp:   proto.Time(ks.clk.Now()),
			}}))
	case false:
		ks.epochProposer.Stop()
		ks.epochProposer = nil
	}
}

func (ks *Keyserver) updateSignatureProposer() {
	// invariant: do not access the db if ThisReplicaNeedsToSignLastEpoch = false
	want := ks.rs.ThisReplicaNeedsToSignLastEpoch
	have := ks.signatureProposer != nil
	if have == want {
		return
	}

	switch want {
	case true:
		sehBytes, err := ks.db.Get(tableRatifications(ks.rs.LastEpochDelimiter.EpochNumber, ks.serverID))
		if err != nil {
			log.Panicf("ThisReplicaSignedLastEpoch but no SEH for last epoch in db", err)
		}
		seh := new(proto.SignedEpochHead)
		if err := seh.Unmarshal(sehBytes); err != nil {
			log.Panicf("tableRatifications(%d, %d) invalid (this is our ID!): %s", ks.rs.LastEpochDelimiter.EpochNumber, ks.serverID, err)
		}
		seh.Signatures = map[uint64][]byte{ks.replicaID: ed25519.Sign(ks.sehKey, seh.Head.PreservedEncoding)[:]}
		ks.signatureProposer = StartProposer(ks.log, ks.clk, ks.retryProposalInterval,
			proto.MustMarshal(&proto.KeyserverStep{ReplicaSigned: seh}))
	case false:
		ks.signatureProposer.Stop()
		ks.signatureProposer = nil
	}
}

func (ks *Keyserver) resetEpochTimers(t time.Time) {
	t2 := t.Add(ks.minEpochInterval)
	d := t2.Sub(ks.clk.Now())
	ks.minEpochIntervalTimer.Reset(d)
	ks.maxEpochIntervalTimer.Reset(d)
	ks.minEpochIntervalPassed = false
	ks.maxEpochIntervalPassed = false
	// caller MUST call updateEpochProposer
}

func genUID() uint64 {
	var buf [8]byte
	if _, err := rand.Read(buf[:]); err != nil {
		log.Panicf("rand.Read: %s", err)
	}
	return binary.BigEndian.Uint64(buf[:])
}<|MERGE_RESOLUTION|>--- conflicted
+++ resolved
@@ -40,34 +40,6 @@
 	"google.golang.org/grpc/credentials"
 )
 
-<<<<<<< HEAD
-// TODO: make this a protobuf, Unmarshal from JSON
-type Replica struct {
-	PublicKey *proto.PublicKey
-	Address   string // host:port
-}
-
-// Config encapsulates everything that needs to be specified about a single
-// replica of one realm's keyserver to operate it.
-// TODO: make this a protobuf, Unmarshal from JSON
-type Config struct {
-	Realm string
-
-	ServerID, ReplicaID uint64
-	RatificationKey     *[ed25519.PrivateKeySize]byte // [32]byte: secret; [32]byte: public
-	VRFSecret           *[vrf.SecretKeySize]byte
-
-	UpdateAddr, LookupAddr, VerifierAddr string
-	UpdateTLS, LookupTLS, VerifierTLS    *tls.Config
-
-	MinEpochInterval, MaxEpochInterval, RetryProposalInterval time.Duration
-	// FIXME: tls.Config is not serializable, replicate relevant fields
-
-	TreeNonce []byte
-}
-
-=======
->>>>>>> 584c5eed
 // Keyserver manages a single end-to-end keyserver realm.
 type Keyserver struct {
 	realm               string
@@ -120,10 +92,7 @@
 
 // Open initializes a new keyserver based on cfg, reads the persistent state and
 // binds to the specified ports. It does not handle input: requests will block.
-<<<<<<< HEAD
-func Open(cfg *Config, db kv.DB, log replication.LogReplicator, clk clock.Clock) (ks *Keyserver, err error) {
-=======
-func Open(cfg *proto.ReplicaConfig, db kv.DB, clk clock.Clock, getKey func(string) (crypto.PrivateKey, error)) (ks *Keyserver, err error) {
+func Open(cfg *proto.ReplicaConfig, db kv.DB, log replication.LogReplicator, clk clock.Clock, getKey func(string) (crypto.PrivateKey, error)) (ks *Keyserver, err error) {
 	signingKey, err := getKey(cfg.SigningKeyID)
 	if err != nil {
 		return nil, err
@@ -145,12 +114,6 @@
 		return nil, err
 	}
 
-	log, err := kvlog.New(db, []byte{tableReplicationLogPrefix})
-	if err != nil {
-		return nil, err
-	}
-
->>>>>>> 584c5eed
 	ks = &Keyserver{
 		realm:                 cfg.Realm,
 		serverID:              cfg.ServerID,
