// Copyright 2014-2015 The Dename Authors.
//
// Licensed under the Apache License, Version 2.0 (the "License"); you may not
// use this file except in compliance with the License. You may obtain a copy of
// the License at
//
// 	http://www.apache.org/licenses/LICENSE-2.0
//
// Unless required by applicable law or agreed to in writing, software
// distributed under the License is distributed on an "AS IS" BASIS, WITHOUT
// WARRANTIES OR CONDITIONS OF ANY KIND, either express or implied. See the
// License for the specific language governing permissions and limitations under
// the License.

package server

import (
	"bytes"
	"crypto"
	"crypto/ecdsa"
	"crypto/rand"
	"crypto/sha256"
	"crypto/tls"
	"crypto/x509"
	"encoding/binary"
	"io/ioutil"
	"log"
	mathrand "math/rand"
	"net"
	"net/http"
	_ "net/http/pprof"
	"os"
	"os/signal"
	"runtime"
	"sync"
	"testing"
	"time"

	"golang.org/x/crypto/openpgp/armor"
	"golang.org/x/net/context"

	"google.golang.org/grpc"
	"google.golang.org/grpc/credentials"

	"github.com/agl/ed25519"
	"github.com/andres-erbsen/clock"
	"github.com/andres-erbsen/tlstestutil"
	"github.com/syndtr/goleveldb/leveldb"
	"github.com/yahoo/coname"
	"github.com/yahoo/coname/proto"
	"github.com/yahoo/coname/server/kv"
	"github.com/yahoo/coname/server/kv/leveldbkv"
	"github.com/yahoo/coname/server/kv/tracekv"
	"github.com/yahoo/coname/server/replication"
	"github.com/yahoo/coname/server/replication/raftlog"
	"github.com/yahoo/coname/server/replication/raftlog/nettestutil"
	raftproto "github.com/yahoo/coname/server/replication/raftlog/proto"
	"github.com/yahoo/coname/verifier"
	"github.com/yahoo/coname/vrf"
)

const (
	testingRealm = "testing"
	realmDomain  = "wonder.land"
	alice        = "alice@wonder.land"
	tick         = time.Second
	poll         = 100 * time.Microsecond
)

func dieOnCtrlC() {
	ch := make(chan os.Signal, 1)
	signal.Notify(ch, os.Interrupt)
	go func() {
		<-ch
		panic("quit!")
	}()
}

func pprof() {
	go func() {
		log.Println(http.ListenAndServe("localhost:6060", nil))
	}()
}

func chain(fs ...func()) func() {
	ret := func() {}
	for _, f := range fs {
		// the functions are copied to the heap, the closure refers to a unique copy of its own
		oldRet := ret
		thisF := f
		ret = func() { oldRet(); thisF() }
	}
	return ret
}

func setupDB(t *testing.T) (db kv.DB, teardown func()) {
	dir, err := ioutil.TempDir("", "keyserver")
	if err != nil {
		t.Fatal(err)
	}
	teardown = func() { os.RemoveAll(dir) }
	ldb, err := leveldb.OpenFile(dir, nil)
	if err != nil {
		teardown()
		t.Fatal(err)
	}
	teardown = chain(func() { ldb.Close() }, teardown)
	return leveldbkv.Wrap(ldb), teardown
}

// raft replicas are numbered 1..n  and reside in array indices 0..n-1
// A copy of this function exists in raftlog_test.go
func setupRaftLogCluster(t *testing.T, nReplicas, nStandbys int) (ret []replication.LogReplicator, dbs []kv.DB, clks []*clock.Mock, nw *nettestutil.Network, teardown func()) {
	m := nReplicas
	n := nReplicas + nStandbys
	replicaIDs := make([]uint64, 0, n)
	for i := uint64(0); i < uint64(n); i++ {
		replicaIDs = append(replicaIDs, 1+i)
	}

	addrs := make([]string, 0, n)
	nw = nettestutil.New(n)
	lookupDialerFrom := func(src int) func(uint64) raftproto.RaftClient {
		return func(dstPlus1 uint64) raftproto.RaftClient {
			cc, err := grpc.Dial(addrs[dstPlus1-1], grpc.WithDialer(
				func(addr string, timeout time.Duration) (net.Conn, error) {
					nc, err := net.DialTimeout("tcp", addr, timeout)
					return nw.Wrap(nc, src, int(dstPlus1-1)), err
				}))
			if err != nil {
				panic(err) // async dial should not err
			}
			return raftproto.NewRaftClient(cc)
		}
	}
	teardown = func() {}

	for i := 0; i < n; i++ {
		clk := clock.NewMock()
		ln, err := net.Listen("tcp", "127.0.0.1:0")
		if err != nil {
			t.Fatal(err)
		}
		s := grpc.NewServer()
		db, dbDown := setupDB(t)
		dbs = append(dbs, db)
		l := raftlog.New(
			uint64(i+1), replicaIDs[:m],
			db, nil,
			clk, tick,
			s, lookupDialerFrom(i),
		)
		go s.Serve(ln)

		ret = append(ret, l)
		clks = append(clks, clk)
		addrs = append(addrs, ln.Addr().String())
		teardown = chain(func() { s.Stop(); ln.Close(); l.Stop() }, dbDown, teardown)
	}

	for _, l := range ret {
		go func(l replication.LogReplicator) {
			for _ = range l.LeaderHintSet() {
			}
		}(l)
	}
	return ret, dbs, clks, nw, teardown
}

func majority(nReplicas int) int {
	return nReplicas/2 + 1
}

func majorityQuorum(candidates []uint64) *proto.QuorumExpr {
	return &proto.QuorumExpr{Threshold: uint32(majority(len(candidates))), Candidates: candidates}
}

// setupKeyservers initializes everything needed to start a set of keyserver
// replicas, but does not actually start them yet
func setupKeyservers(t *testing.T, nReplicas int) (
	cfgs []*proto.ReplicaConfig, keyGetters []func(string) (crypto.PrivateKey, error),
	clientConfig *proto.Config, caCert *x509.Certificate, caPool *x509.CertPool, caKey *ecdsa.PrivateKey, teardown func(),
) {
	caCert, caPool, caKey = tlstestutil.CA(t, nil)

	vrfPublic, vrfSecret, err := vrf.GenerateKey(rand.Reader)
	if err != nil {
		t.Fatal(err)
	}

	teardown = func() {}

	pks := make(map[uint64]*proto.PublicKey)
	replicaIDs := []uint64{}
	pol := &proto.AuthorizationPolicy{}
	realmConfig := &proto.RealmConfig{
		Domains:            []string{realmDomain},
		VRFPublic:          vrfPublic,
		VerificationPolicy: pol,
	}
	clientConfig = &proto.Config{
		Realms: []*proto.RealmConfig{realmConfig},
	}
	for n := 0; n < nReplicas; n++ {
		pk, sk, err := ed25519.GenerateKey(rand.Reader)
		if err != nil {
			teardown()
			t.Fatal(err)
		}
		pked := &proto.PublicKey{Ed25519: pk[:]}
		replicaID := proto.KeyID(pked)
		pks[replicaID] = pked
		replicaIDs = append(replicaIDs, replicaID)

		cert := tlstestutil.Cert(t, caCert, caKey, "127.0.0.1", nil)
		pcerts := []*proto.CertificateAndKeyID{{cert.Certificate, "tls", nil}}
		cfgs = append(cfgs, &proto.ReplicaConfig{
			KeyserverConfig: proto.KeyserverConfig{
				Realm:    testingRealm,
				ServerID: replicaID,
				VRFKeyID: "vrf",

				MinEpochInterval:      proto.DurationStamp(tick),
				MaxEpochInterval:      proto.DurationStamp(tick),
				ProposalRetryInterval: proto.DurationStamp(poll),
			},

			SigningKeyID: "signing",
			ReplicaID:    replicaID,
			UpdateAddr:   "localhost:0",
			LookupAddr:   "localhost:0",
			VerifierAddr: "localhost:0",
			HKPAddr:      "localhost:0",
			UpdateTLS:    &proto.TLSConfig{Certificates: pcerts},
			LookupTLS:    &proto.TLSConfig{Certificates: pcerts},
			VerifierTLS:  &proto.TLSConfig{Certificates: pcerts, RootCAs: [][]byte{caCert.Raw}, ClientCAs: [][]byte{caCert.Raw}, ClientAuth: proto.REQUIRE_AND_VERIFY_CLIENT_CERT},
			HKPTLS:       &proto.TLSConfig{Certificates: pcerts},
		})
		keyGetters = append(keyGetters, func(keyid string) (crypto.PrivateKey, error) {
			switch keyid {
			case "vrf":
				return vrfSecret, nil
			case "signing":
				return sk, nil
			case "tls":
				return cert.PrivateKey, nil
			default:
				panic("unknown key requested in test")
			}
		})
	}
	pol.PublicKeys = pks
	pol.Quorum = majorityQuorum(replicaIDs)
	return
}

func TestOneKeyserverStartStop(t *testing.T) {
	testKeyserverStartStop(t, 1)
}

func TestThreeKeyserversStartStop(t *testing.T) {
	testKeyserverStartStop(t, 3)
}

func testKeyserverStartStop(t *testing.T, nReplicas int) {
	cfgs, gks, ccfg, _, _, _, teardown := setupKeyservers(t, nReplicas)
	defer teardown()
	logs, dbs, clks, _, teardown2 := setupRaftLogCluster(t, nReplicas, 0)
	defer teardown2()
	kss := []*Keyserver{}
	for i := range cfgs {
		ks, err := Open(cfgs[i], dbs[i], logs[i], ccfg.Realms[0].VerificationPolicy, clks[i], gks[i], nil)
		if err != nil {
			t.Fatal(err)
		}
		ks.insecureSkipEmailProof = true
		ks.Start()
		kss = append(kss, ks)
	}
	for _, ks := range kss {
		ks.Stop()
	}
}

func TestKeyserverStartProgressStop(t *testing.T) {
	pprof()
	nReplicas := 3
	cfgs, gks, ccfg, _, _, _, teardown := setupKeyservers(t, nReplicas)
	defer teardown()
	logs, dbs, clks, _, teardown2 := setupRaftLogCluster(t, nReplicas, 0)
	defer teardown2()

	// the db writes are test output. We are waiting for epoch 3 to be ratified
	// by all replicas as a primitive progress check.
	kss := []*Keyserver{}
	var done sync.WaitGroup
	done.Add(nReplicas)
	for i := 0; i < nReplicas; i++ {
		var closeOnce sync.Once
		dbs[i] = tracekv.WithSimpleTracing(dbs[i], func(update tracekv.Update) {
			if update.IsDeletion || len(update.Key) < 1 || update.Key[0] != tableRatificationsPrefix {
				return
			}
			epoch := binary.BigEndian.Uint64(update.Key[1 : 1+8])
			if epoch == 3 {
				closeOnce.Do(func() { done.Done() })
			}
		})

		ks, err := Open(cfgs[i], dbs[i], logs[i], ccfg.Realms[0].VerificationPolicy, clks[i], gks[i], nil)
		if err != nil {
			t.Fatal(err)
		}
		ks.insecureSkipEmailProof = true
		ks.Start()
		kss = append(kss, ks)
	}

	progressCh := make(chan struct{})
	go func() {
		done.Wait()
		close(progressCh)
	}()

loop:
	for {
		select {
		case <-progressCh:
			break loop
		default:
			i := mathrand.Intn(len(kss))
			clks[i].Add(tick)
		}
	}

	for _, ks := range kss {
		ks.Stop()
	}
	teardown2()
	teardown()

	if testing.Verbose() {
		time.Sleep(time.Millisecond)
		n := runtime.NumGoroutine()
		stackBuf := make([]byte, 1014)
		var l int
		for l = runtime.Stack(stackBuf, true); l == len(stackBuf) && l < 128*1024; {
			stackBuf = append(stackBuf, stackBuf...)
		}
		t.Logf("%d goroutines in existence after Stop:\n%s", n, stackBuf[:l])
	}
}

func withServer(func(*testing.T, *Keyserver)) {
}

func doUpdate(
	t *testing.T, ks *Keyserver, clientConfig *proto.Config, caPool *x509.CertPool, now time.Time,
	name string, profileContents proto.Profile,
) *proto.EncodedProfile {
	conn, err := grpc.Dial(ks.updateListen.Addr().String(), grpc.WithTransportCredentials(credentials.NewTLS(&tls.Config{RootCAs: caPool})))
	if err != nil {
		t.Fatal(err)
	}
	profile := proto.EncodedProfile{
		Profile: profileContents,
	}
	profile.UpdateEncoding()
	h := sha256.Sum256(profile.Encoding)
	entry := proto.EncodedEntry{
		Entry: proto.Entry{
			Index:   vrf.Compute([]byte(name), ks.vrfSecret), // TODO remove this
			Version: 0,
			UpdatePolicy: &proto.AuthorizationPolicy{
				PublicKeys: make(map[uint64]*proto.PublicKey),
				Quorum: &proto.QuorumExpr{
					Threshold:      0,
					Candidates:     []uint64{},
					Subexpressions: []*proto.QuorumExpr{},
				},
			},
			ProfileHash: h[:],
		},
	}
	entry.UpdateEncoding()
	updateC := proto.NewE2EKSUpdateClient(conn)
	proof, err := updateC.Update(context.Background(), &proto.UpdateRequest{
		Update: &proto.SignedEntryUpdate{
			NewEntry:   entry,
			Signatures: make(map[uint64][]byte),
		},
		Profile: profile,
		LookupParameters: &proto.LookupRequest{
			UserId:            name,
			QuorumRequirement: clientConfig.Realms[0].VerificationPolicy.Quorum,
		},
	})
	if err != nil {
		t.Fatal(err)
	}
	if got, want := proof.Profile.Encoding, profile.Encoding; !bytes.Equal(got, want) {
		t.Errorf("profile didn't roundtrip: %x != %x", got, want)
	}
	_, err = coname.VerifyLookup(clientConfig, name, proof, now)
	if err != nil {
		t.Fatal(err)
	}
	return &profile
}

func stoppableClock(clk *clock.Mock) chan<- struct{} {
	done := make(chan struct{})
	go func() {
		for {
			select {
			case <-done:
				return
			default:
				clk.Add(tick)
			}
		}
	}()
	return done
}

func stoppableSyncedClocks(clks []*clock.Mock) chan<- struct{} {
	done := make(chan struct{})
	go func() {
		for {
			select {
			case <-done:
				return
			default:
				for _, clk := range clks {
					clk.Add(tick)
				}
			}
		}
	}()
	return done
}

func TestKeyserverRoundtrip(t *testing.T) {
	nReplicas := 3
	cfgs, gks, clientConfig, _, caPool, _, teardown := setupKeyservers(t, nReplicas)
	defer teardown()
	logs, dbs, clks, _, teardown2 := setupRaftLogCluster(t, nReplicas, 0)
	defer teardown2()

	kss := []*Keyserver{}
	for i := range cfgs {
		ks, err := Open(cfgs[i], dbs[i], logs[i], clientConfig.Realms[0].VerificationPolicy, clks[i], gks[i], nil)
		if err != nil {
			t.Fatal(err)
		}
		ks.insecureSkipEmailProof = true
		ks.Start()
		defer ks.Stop()
		kss = append(kss, ks)
	}

	stop := stoppableSyncedClocks(clks)
	defer close(stop)

	profile := doUpdate(t, kss[0], clientConfig, caPool, clks[0].Now(), alice, proto.Profile{
		Nonce: []byte("noncenoncenonceNONCE"),
		Keys:  map[string][]byte{"abc": []byte{1, 2, 3}, "xyz": []byte("TEST 456")},
	})

	conn, err := grpc.Dial(kss[0].lookupListen.Addr().String(), grpc.WithTransportCredentials(credentials.NewTLS(&tls.Config{RootCAs: caPool})))
	if err != nil {
		t.Fatal(err)
	}
	c := proto.NewE2EKSLookupClient(conn)

	proof, err := c.Lookup(context.Background(), &proto.LookupRequest{
		UserId:            alice,
		QuorumRequirement: clientConfig.Realms[0].VerificationPolicy.Quorum,
	})
	if err != nil {
		t.Fatal(err)
	}
	if got, want := proof.Profile.Encoding, profile.Encoding; !bytes.Equal(got, want) {
		t.Errorf("profile didn't roundtrip: %x != %x", got, want)
	}
	_, err = coname.VerifyLookup(clientConfig, alice, proof, clks[0].Now())
	if err != nil {
		t.Fatal(err)
	}
}

func TestKeyserverUpdate(t *testing.T) {
	nReplicas := 3
	cfgs, gks, clientConfig, _, caPool, _, teardown := setupKeyservers(t, nReplicas)
	defer teardown()
	logs, dbs, clks, _, teardown2 := setupRaftLogCluster(t, nReplicas, 0)
	defer teardown2()

	kss := []*Keyserver{}
	for i := range cfgs {
		ks, err := Open(cfgs[i], dbs[i], logs[i], clientConfig.Realms[0].VerificationPolicy, clks[i], gks[i], nil)
		if err != nil {
			t.Fatal(err)
		}
		ks.insecureSkipEmailProof = true
		ks.Start()
		defer ks.Stop()
		kss = append(kss, ks)
	}

	stop := stoppableSyncedClocks(clks)
	defer close(stop)

	doUpdate(t, kss[0], clientConfig, caPool, clks[0].Now(), alice, proto.Profile{
		Nonce: []byte("noncenoncenonceNONCE"),
		Keys:  map[string][]byte{"abc": []byte{1, 2, 3}, "xyz": []byte("TEST 456")},
	})

	doUpdate(t, kss[0], clientConfig, caPool, clks[0].Now(), alice, proto.Profile{
		Nonce: []byte("XYZNONCE"),
		Keys:  map[string][]byte{"abc": []byte{4, 5, 6}, "qwop": []byte("TEST MOOOO")},
	})
}

// setupVerifier initializes a verifier, but does not start it and does not
// wait for it to sign anything.
func setupVerifier(t *testing.T, keyserverVerif *proto.AuthorizationPolicy, keyserverAddr string, caCert *x509.Certificate, caPool *x509.CertPool, caKey *ecdsa.PrivateKey) (cfg *verifier.Config, db kv.DB, sv *proto.PublicKey, teardown func()) {
	dir, err := ioutil.TempDir("", "verifier")
	if err != nil {
		t.Fatal(err)
	}
	teardown = chain(func() { os.RemoveAll(dir) })
	ldb, err := leveldb.OpenFile(dir, nil)
	if err != nil {
		teardown()
		t.Fatal(err)
	}
	teardown = chain(func() { ldb.Close() }, teardown)

	pk, sk, err := ed25519.GenerateKey(rand.Reader)
	if err != nil {
		teardown()
		t.Fatal(err)
	}
	sv = &proto.PublicKey{Ed25519: pk[:]}

	cert := tlstestutil.Cert(t, caCert, caKey, "127.0.0.1", nil)
	cfg = &verifier.Config{
		Realm:          testingRealm,
		KeyserverAddr:  keyserverAddr,
		KeyserverVerif: keyserverVerif,

		ID:              proto.KeyID(sv),
		RatificationKey: sk,
		TLS:             &tls.Config{Certificates: []tls.Certificate{cert}, RootCAs: caPool},
	}
	db = leveldbkv.Wrap(ldb)
	return
}

// setupRealm initializes nReplicas keyserver replicas and nVerifiers
// verifiers, and then waits until each one of them has signed an epoch.
func setupRealm(t *testing.T, nReplicas, nVerifiers int) (
	kss []*Keyserver, caPool *x509.CertPool, clks []*clock.Mock,
	verifiers []uint64, clientConfig *proto.Config, teardown func(),
) {
	cfgs, gks, clientConfig, caCert, caPool, caKey, teardown := setupKeyservers(t, nReplicas)
	logs, dbs, clks, _, teardown2 := setupRaftLogCluster(t, nReplicas, 0)
	teardown = chain(teardown2, teardown)

	var ksDone sync.WaitGroup
	ksDone.Add(nReplicas)
	for i := range dbs {
		var ksDoneOnce sync.Once
		dbs[i] = tracekv.WithSimpleTracing(dbs[i], func(update tracekv.Update) {
			// We are waiting for an epoch to be ratified (in case there are no
			// verifiers, blocking on them does not help).
			if update.IsDeletion || len(update.Key) < 1 || update.Key[0] != tableVerifierLogPrefix {
				return
			}
			ksDoneOnce.Do(func() { ksDone.Done() })
		})
	}

	type doneVerifier struct {
		teardown func()
		id       uint64
	}
	ksBarrier := make(chan struct{})
	doneVerifiers := make(chan doneVerifier, nVerifiers)
	vpks := make([]*proto.PublicKey, nVerifiers)
	for i := 0; i < nVerifiers; i++ {
		vrBarrier := make(chan struct{})
		var verifierTeardown func()
		var vcfg *verifier.Config
		var doneOnce sync.Once
		dbs[0] = tracekv.WithSimpleTracing(dbs[0], func(update tracekv.Update) {
			// We are waiting for epoch 1 to be ratified by the verifier and
			// reach the client because before that lookups requiring this
			// verifier will immediately fail.
			if len(update.Key) < 1 || update.Key[0] != tableRatificationsPrefix {
				return
			}
			<-vrBarrier
			epoch := binary.BigEndian.Uint64(update.Key[1 : 1+8])
			id := binary.BigEndian.Uint64(update.Key[1+8 : 1+8+8])
			if id == vcfg.ID && epoch == 1 {
				doneOnce.Do(func() { doneVerifiers <- doneVerifier{verifierTeardown, vcfg.ID} })
			}
		})
		go func(i int) {
			var vdb kv.DB
			<-ksBarrier
			vcfg, vdb, vpks[i], verifierTeardown = setupVerifier(t, clientConfig.Realms[0].VerificationPolicy,
				kss[i%nReplicas].verifierListen.Addr().String(), caCert, caPool, caKey)
			close(vrBarrier)

			_, err := verifier.Start(vcfg, vdb)
			if err != nil {
				t.Fatal(err)
			}
		}(i)
	}
	for i := range cfgs {
		ks, err := Open(cfgs[i], dbs[i], logs[i], clientConfig.Realms[0].VerificationPolicy, clks[i], gks[i], nil)
		if err != nil {
			t.Fatal(err)
		}
		ks.insecureSkipEmailProof = true
		ks.Start()
		teardown = chain(ks.Stop, teardown)
		kss = append(kss, ks)
	}
	close(ksBarrier)

	ksDoneCh := make(chan struct{})
	go func() {
		ksDone.Wait()
		close(ksDoneCh)
	}()

loop:
	for {
		select {
		case <-time.After(poll):
			for _, clk := range clks {
				clk.Add(tick)
			}
		case <-ksDoneCh:
			break loop
		}
	}
	for i := 0; i < nVerifiers; i++ {
		v := <-doneVerifiers
		verifiers = append(verifiers, v.id)
		teardown = chain(v.teardown, teardown)
	}
	pol := copyAuthorizationPolicy(clientConfig.Realms[0].VerificationPolicy)
	pol.Quorum = &proto.QuorumExpr{
		Subexpressions: []*proto.QuorumExpr{pol.Quorum},
		Threshold:      uint32(1 + nVerifiers),
		Candidates:     verifiers,
	}
	for i := 0; i < nVerifiers; i++ {
		pol.PublicKeys[proto.KeyID(vpks[i])] = vpks[i]
	}
	clientConfig.Realms[0].VerificationPolicy = pol
	return kss, caPool, clks, verifiers, clientConfig, teardown
}

func copyAuthorizationPolicy(pol *proto.AuthorizationPolicy) *proto.AuthorizationPolicy {
	pks := make(map[uint64]*proto.PublicKey)
	for id, pk := range pol.PublicKeys {
		pks[id] = pk
	}
	return &proto.AuthorizationPolicy{
		PublicKeys: pks,
		Quorum: &proto.QuorumExpr{
			Candidates: append([]uint64{}, pol.Quorum.Candidates...),
			Threshold:  pol.Quorum.Threshold,
		},
	}
}

func TestKeyserverLookupRequireThreeVerifiers(t *testing.T) {
	t.Skip() // currently fails sometimes because updates are sent to verifiers in the wrong epoch
	pprof()
	kss, caPool, clks, verifiers, clientConfig, teardown := setupRealm(t, 3, 3)
	defer teardown()
	stop := stoppableSyncedClocks(clks)
	defer close(stop)

	profile := doUpdate(t, kss[0], clientConfig, caPool, clks[0].Now(), alice, proto.Profile{
		Nonce: []byte("noncenoncenonceNONCE"),
		Keys:  map[string][]byte{"abc": []byte{1, 2, 3}, "xyz": []byte("TEST 456")},
	})

	conn, err := grpc.Dial(kss[0].lookupListen.Addr().String(), grpc.WithTransportCredentials(credentials.NewTLS(&tls.Config{RootCAs: caPool})))
	if err != nil {
		t.Fatal(err)
	}
	c := proto.NewE2EKSLookupClient(conn)
<<<<<<< HEAD
	proof, err := c.Lookup(context.TODO(), &proto.LookupRequest{
		UserId:            alice,
		QuorumRequirement: clientConfig.Realms[0].VerificationPolicy.Quorum,
=======
	proof, err := c.Lookup(context.Background(), &proto.LookupRequest{
		UserId: alice,
		QuorumRequirement: &proto.QuorumExpr{
			Threshold:  uint32(len(verifiers)),
			Candidates: verifiers,
		},
>>>>>>> 0ec0638a
	})
	if err != nil {
		t.Fatal(err)
	}
	if got, want := proof.Profile.Encoding, profile.Encoding; !bytes.Equal(got, want) {
		t.Errorf("profile didn't roundtrip: %x != %x", got, want)
	}
	if got, want := len(proof.Ratifications), majority(len(kss))+len(verifiers); got < want {
		t.Errorf("expected at least %d sehs, got %d", got, want)
	}
	_, err = coname.VerifyLookup(clientConfig, alice, proof, clks[0].Now())
	if err != nil {
		t.Fatal(err)
	}
}

func TestKeyserverHKP(t *testing.T) {
	kss, caPool, clks, _, clientConfig, teardown := setupRealm(t, 1, 0)
	ks := kss[0]
	defer teardown()
	stop := stoppableSyncedClocks(clks)
	defer close(stop)

	pgpKeyRef := []byte("this-is-alices-pgp-key")
	doUpdate(t, ks, clientConfig, caPool, clks[0].Now(), alice, proto.Profile{
		Nonce: []byte("definitely used only once"),
		Keys:  map[string][]byte{"pgp": pgpKeyRef},
	})

	c := &http.Client{Transport: &http.Transport{
		TLSClientConfig: &tls.Config{RootCAs: caPool},
	}}
	url := "https://" + ks.hkpListen.Addr().String() + "/pks/lookup?op=get&search=" + alice
	resp, err := c.Get(url)
	if err != nil {
		t.Fatal(err)
	}
	defer resp.Body.Close()
	if resp.Status != "200 OK" {
		b, e := ioutil.ReadAll(resp.Body)
		t.Fatalf("%s (%s)", b, e)
	}

	pgpBlock, err := armor.Decode(resp.Body)
	if err != nil {
		t.Fatal(err)
	}

	if got, want := pgpBlock.Type, "PGP PUBLIC KEY BLOCK"; got != want {
		t.Error("pgpBlock.Type: got %v but wanted %v", got, want)
	}
	if got, want := len(pgpBlock.Header), 0; got != want {
		t.Error("len(pgpBlock.Header): got %v but wanted %v", got, want)
	}
	pgpKey, err := ioutil.ReadAll(pgpBlock.Body)
	if err != nil {
		t.Fatal(err)
	}
	if got, want := pgpKey, pgpKeyRef; !bytes.Equal(got, want) {
		t.Error("pgpKey: got %q but wanted %q", got, want)
	}
}<|MERGE_RESOLUTION|>--- conflicted
+++ resolved
@@ -700,18 +700,9 @@
 		t.Fatal(err)
 	}
 	c := proto.NewE2EKSLookupClient(conn)
-<<<<<<< HEAD
-	proof, err := c.Lookup(context.TODO(), &proto.LookupRequest{
+	proof, err := c.Lookup(context.Background(), &proto.LookupRequest{
 		UserId:            alice,
 		QuorumRequirement: clientConfig.Realms[0].VerificationPolicy.Quorum,
-=======
-	proof, err := c.Lookup(context.Background(), &proto.LookupRequest{
-		UserId: alice,
-		QuorumRequirement: &proto.QuorumExpr{
-			Threshold:  uint32(len(verifiers)),
-			Candidates: verifiers,
-		},
->>>>>>> 0ec0638a
 	})
 	if err != nil {
 		t.Fatal(err)
