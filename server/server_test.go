// Copyright 2014-2015 The Dename Authors.
//
// Licensed under the Apache License, Version 2.0 (the "License"); you may not
// use this file except in compliance with the License. You may obtain a copy of
// the License at
//
// 	http://www.apache.org/licenses/LICENSE-2.0
//
// Unless required by applicable law or agreed to in writing, software
// distributed under the License is distributed on an "AS IS" BASIS, WITHOUT
// WARRANTIES OR CONDITIONS OF ANY KIND, either express or implied. See the
// License for the specific language governing permissions and limitations under
// the License.

package server

import (
	"crypto/ecdsa"
	"crypto/rand"
	"crypto/tls"
	"crypto/x509"
	"io/ioutil"
	"os"
	"runtime"
	"sync"
	"testing"
	"time"

	"golang.org/x/net/context"

	"google.golang.org/grpc"
	"google.golang.org/grpc/credentials"

	"github.com/agl/ed25519"
	"github.com/andres-erbsen/clock"
	"github.com/andres-erbsen/tlstestutil"
	"github.com/syndtr/goleveldb/leveldb"
	"github.com/yahoo/coname/common"
	"github.com/yahoo/coname/common/vrf"
	"github.com/yahoo/coname/proto"
	"github.com/yahoo/coname/server/kv"
	"github.com/yahoo/coname/server/kv/leveldbkv"
	"github.com/yahoo/coname/server/kv/tracekv"
	"github.com/yahoo/coname/verifier"
)

const (
	testingRealm = "testing"
	alice        = "alice"
	tick         = time.Second
	poll         = 100 * time.Microsecond
)

func chain(fs ...func()) func() {
	ret := func() {}
	for _, f := range fs {
		// the functions are copied to the heap, the closure refers to a unique copy of its own
		oldRet := ret
		ret = func() { oldRet(); f() }
	}
	return ret
}

// setupKeyserver initializes a keyserver, but does not start it and does not
// wait for it to sign anything.
func setupKeyserver(t *testing.T) (cfg *Config, db kv.DB, pol *proto.AuthorizationPolicy, caCert *x509.Certificate, caPool *x509.CertPool, caKey *ecdsa.PrivateKey, teardown func()) {
	dir, err := ioutil.TempDir("", "keyserver")
	if err != nil {
		t.Fatal(err)
	}
	teardown = chain(func() { os.RemoveAll(dir) })
	ldb, err := leveldb.OpenFile(dir, nil)
	if err != nil {
		teardown()
		t.Fatal(err)
	}
	teardown = chain(func() { ldb.Close() }, teardown)

	pk, sk, err := ed25519.GenerateKey(rand.Reader)
	if err != nil {
		teardown()
		t.Fatal(err)
	}
<<<<<<< HEAD
	pked := &proto.PublicKey_PreserveEncoding{proto.PublicKey{Ed25519: pk[:]}, nil}
	pked.UpdateEncoding()
	replicaID := common.KeyID(&pked.PublicKey)
=======
	pked := &proto.PublicKey{Ed25519: pk[:]}
	replicaID := common.KeyID(pked)
	pol = &proto.AuthorizationPolicy{
		PublicKeys: map[uint64]*proto.PublicKey{replicaID: pked},
		Quorum:     &proto.QuorumExpr{Threshold: 1, Candidates: []uint64{replicaID}},
	}
>>>>>>> 6e50e5e8

	caCert, caPool, caKey = tlstestutil.CA(t, nil)
	cert := tlstestutil.Cert(t, caCert, caKey, "127.0.0.1", nil)
	cfg = &Config{
		Realm:           testingRealm,
<<<<<<< HEAD
		InitialReplicas: []*Replica{&Replica{&pked.PublicKey, "localhost:0"}},
=======
>>>>>>> 6e50e5e8
		ServerID:        replicaID,
		ReplicaID:       replicaID,
		RatificationKey: sk,

		UpdateAddr:   "localhost:0",
		LookupAddr:   "localhost:0",
		VerifierAddr: "localhost:0",
		UpdateTLS:    &tls.Config{Certificates: []tls.Certificate{cert}},
		LookupTLS:    &tls.Config{Certificates: []tls.Certificate{cert}},
		VerifierTLS:  &tls.Config{Certificates: []tls.Certificate{cert}, RootCAs: caPool, ClientCAs: caPool, ClientAuth: tls.RequireAndVerifyClientCert},

		MinEpochInterval:   tick,
		MaxEpochInterval:   tick,
		RetryEpochInterval: poll,
	}
	db = leveldbkv.Wrap(ldb)
	return
}

func TestKeyserverStartStop(t *testing.T) {
	cfg, db, _, _, _, _, teardown := setupKeyserver(t)
	defer teardown()
	ks, err := Open(cfg, db, clock.New())
	if err != nil {
		t.Fatal(err)
	}
	ks.Start()
	defer ks.Stop()
}

func TestKeyserverStartProgressStop(t *testing.T) {
	cfg, db, _, _, _, _, teardown := setupKeyserver(t)
	defer teardown()
	// db = logkv.WithDefaultLogging(db)

	// the db writes are test output. We are waiting for epoch 5 to be ratified
	// as a primitive progress check.
	progressCh := make(chan struct{})
	var closeOnce sync.Once
	db = tracekv.WithSimpleTracing(db, func(update tracekv.Update) {
		if update.IsDeletion || len(update.Key) < 1 || update.Key[0] != tableRatificationsPrefix {
			return
		}
		var sr proto.SignedEpochHead
		sr.Unmarshal(update.Value)
		if sr.Head.Head.Epoch == 3 {
			closeOnce.Do(func() { close(progressCh) })
		}
	})

	clk := clock.NewMock()
	ks, err := Open(cfg, db, clk)
	if err != nil {
		t.Fatal(err)
	}
	ks.Start()

loop:
	for {
		select {
		case <-progressCh:
			break loop
		case <-time.After(poll):
			clk.Add(tick)
			runtime.Gosched()
		}
	}

	ks.Stop()
	teardown()

	if testing.Verbose() {
		time.Sleep(time.Millisecond)
		n := runtime.NumGoroutine()
		stackBuf := make([]byte, 1014)
		var l int
		for l = runtime.Stack(stackBuf, true); l == len(stackBuf) && l < 128*1024; {
			stackBuf = append(stackBuf, stackBuf...)
		}
		t.Logf("%d goroutines in existance after Stop:\n%s", n, stackBuf[:l])
	}
}

func withServer(func(*testing.T, *Keyserver)) {
}

func TestKeyserverLookupWithoutQuorumRequirement(t *testing.T) {
	cfg, db, _, _, caPool, _, teardown := setupKeyserver(t)
	defer teardown()
	ks, err := Open(cfg, db, clock.New())
	if err != nil {
		t.Fatal(err)
	}
	ks.Start()
	defer ks.Stop()

	conn, err := grpc.Dial(ks.lookupListen.Addr().String(), grpc.WithTransportCredentials(credentials.NewTLS(&tls.Config{RootCAs: caPool})))
	if err != nil {
		t.Fatal(err)
	}
	c := proto.NewE2EKSLookupClient(conn)
	proof, err := c.Lookup(context.TODO(), &proto.LookupRequest{UserId: alice})
	if err != nil {
		t.Fatal(err)
	}
	if proof.UserId != alice {
		t.Errorf("proof.UserId != \"alice\" (got %q)", proof.UserId)
	}
	if len(proof.IndexProof) != vrf.ProofSize {
		t.Errorf("len(proof.IndexProof) != %d (it is %d)", vrf.ProofSize, len(proof.IndexProof))
	}
}

// setupVerifier initializes a verifier, but does not start it and does not
// wait for it to sign anything.
func setupVerifier(t *testing.T, keyserverVerif *proto.AuthorizationPolicy, keyserverAddr string, caCert *x509.Certificate, caPool *x509.CertPool, caKey *ecdsa.PrivateKey) (cfg *verifier.Config, db kv.DB, teardown func()) {
	dir, err := ioutil.TempDir("", "verifier")
	if err != nil {
		t.Fatal(err)
	}
	teardown = chain(func() { os.RemoveAll(dir) })
	ldb, err := leveldb.OpenFile(dir, nil)
	if err != nil {
		teardown()
		t.Fatal(err)
	}
	teardown = chain(func() { ldb.Close() }, teardown)

	pk, sk, err := ed25519.GenerateKey(rand.Reader)
	if err != nil {
		teardown()
		t.Fatal(err)
	}
	sv := &proto.PublicKey{Ed25519: pk[:]}

	cert := tlstestutil.Cert(t, caCert, caKey, "127.0.0.1", nil)
	cfg = &verifier.Config{
		Realm:          testingRealm,
		KeyserverAddr:  keyserverAddr,
		KeyserverVerif: keyserverVerif,

		ID:              common.KeyID(sv),
		RatificationKey: sk,
		TLS:             &tls.Config{Certificates: []tls.Certificate{cert}, RootCAs: caPool},
	}
	db = leveldbkv.Wrap(ldb)
	return
}

// setupRealm initializes one keyserver and nVerifiers verifiers, and then
// waits until each one of them has signed an epoch.
func setupRealm(t *testing.T, nVerifiers int) (ks *Keyserver, caPool *x509.CertPool, clk *clock.Mock, verifiers []uint64, teardown func()) {
	cfg, db, pol, caCert, caPool, caKey, teardown := setupKeyserver(t)
	ksDone := make(chan struct{})
	var ksDoneOnce sync.Once
	db = tracekv.WithSimpleTracing(db, func(update tracekv.Update) {
		// We are waiting for an epoch to be ratified (in case there are no
		// verifiers, blocking on them does not help).
		if update.IsDeletion || len(update.Key) < 1 || update.Key[0] != tableRatificationsPrefix {
			return
		}
		ksDoneOnce.Do(func() { close(ksDone) })
	})

	type doneVerifier struct {
		teardown func()
		id       uint64
	}
	ksBarrier := make(chan struct{})
	doneVerifiers := make(chan doneVerifier, nVerifiers)
	for i := 0; i < nVerifiers; i++ {
		vrBarrier := make(chan struct{})
		var verifierTeardown func()
		var vcfg *verifier.Config
		var doneOnce sync.Once
		db = tracekv.WithSimpleTracing(db, func(update tracekv.Update) {
			// We are waiting for epoch 1 to be ratified by the verifier and
			// reach the client because before that lookups requiring this
			// verifier will immediately fail.
			if len(update.Key) < 1 || update.Key[0] != tableRatificationsPrefix {
				return
			}
			var sr proto.SignedEpochHead
			sr.Unmarshal(update.Value)
			<-vrBarrier
			if _, s := sr.Signatures[vcfg.ID]; s && sr.Head.Head.Epoch == 1 {
				doneOnce.Do(func() { doneVerifiers <- doneVerifier{verifierTeardown, vcfg.ID} })
			}
		})
		go func(i int) {
			var vdb kv.DB
			<-ksBarrier
<<<<<<< HEAD
			vcfg, vdb, verifierTeardown = setupVerifier(t, &proto.PublicKey{Quorum: MajorityOfReplicas(cfg.InitialReplicas)}, ks.verifierListen.Addr().String(), caCert, caPool, caKey)
=======
			vcfg, vdb, verifierTeardown = setupVerifier(t, pol, ks.verifierListen.Addr().String(), caCert, caPool, caKey)
>>>>>>> 6e50e5e8
			close(vrBarrier)

			_, err := verifier.Start(vcfg, vdb)
			if err != nil {
				t.Fatal(err)
			}
		}(i)
	}
	clk = clock.NewMock()
	ks, err := Open(cfg, db, clk)
	if err != nil {
		t.Fatal(err)
	}
	close(ksBarrier)
	ks.Start()
	teardown = chain(ks.Stop, teardown)

loop:
	for {
		select {
		case <-time.After(poll):
			clk.Add(tick)
		case <-ksDone:
			break loop
		}
	}
	for i := 0; i < nVerifiers; i++ {
		v := <-doneVerifiers
		verifiers = append(verifiers, v.id)
		teardown = chain(v.teardown, teardown)
	}
	return ks, caPool, clk, verifiers, teardown
}

func TestKeyserverLookupRequireKeyserver(t *testing.T) {
	ks, caPool, _, _, teardown := setupRealm(t, 0)
	defer teardown()

	conn, err := grpc.Dial(ks.lookupListen.Addr().String(), grpc.WithTransportCredentials(credentials.NewTLS(&tls.Config{RootCAs: caPool})))
	if err != nil {
		t.Fatal(err)
	}
	c := proto.NewE2EKSLookupClient(conn)
	proof, err := c.Lookup(context.TODO(), &proto.LookupRequest{
		UserId: alice,
		QuorumRequirement: &proto.QuorumExpr{
			Threshold:  1,
			Candidates: []uint64{ks.serverID},
		},
	})
	if err != nil {
		t.Fatal(err)
	}
	if proof.UserId != alice {
		t.Errorf("proof.UserId != \"alice\" (got %q)", proof.UserId)
	}
	if len(proof.IndexProof) != vrf.ProofSize {
		t.Errorf("len(proof.IndexProof) != %d (it is %d)", vrf.ProofSize, len(proof.IndexProof))
	}
	if len(proof.Ratifications) < 1 {
		t.Errorf("expected 1 seh, got %d", len(proof.Ratifications))
	}
}

func TestKeyserverLookupRequireThreeVerifiers(t *testing.T) {
	ks, caPool, _, verifiers, teardown := setupRealm(t, 3)
	defer teardown()

	conn, err := grpc.Dial(ks.lookupListen.Addr().String(), grpc.WithTransportCredentials(credentials.NewTLS(&tls.Config{RootCAs: caPool})))
	if err != nil {
		t.Fatal(err)
	}
	c := proto.NewE2EKSLookupClient(conn)
	proof, err := c.Lookup(context.TODO(), &proto.LookupRequest{
		UserId: alice,
		QuorumRequirement: &proto.QuorumExpr{
			Threshold:  uint32(len(verifiers)),
			Candidates: verifiers,
		},
	})
	if err != nil {
		t.Fatal(err)
	}
	if proof.UserId != alice {
		t.Errorf("proof.UserId != \"alice\" (got %q)", proof.UserId)
	}
	if len(proof.IndexProof) != vrf.ProofSize {
		t.Errorf("len(proof.IndexProof) != %d (it is %d)", vrf.ProofSize, len(proof.IndexProof))
	}
	if len(proof.Ratifications) < len(verifiers) {
		t.Errorf("expected %d sehs, got %d", len(verifiers), len(proof.Ratifications))
	}
	lastEpoch := uint64(0)
	for i, r := range proof.Ratifications {
		if lastEpoch > r.Head.Head.Epoch {
			t.Errorf("proof.Head.Heads[%d].Ratification.Epoch > proof.Ratifications[%d].Ratification.Epoch (%d > %d), but the list is supposed to be oldest-first", i-1, i, lastEpoch, r.Head.Head.Epoch)
		}
		lastEpoch = r.Head.Head.Epoch
	}
}<|MERGE_RESOLUTION|>--- conflicted
+++ resolved
@@ -81,27 +81,17 @@
 		teardown()
 		t.Fatal(err)
 	}
-<<<<<<< HEAD
-	pked := &proto.PublicKey_PreserveEncoding{proto.PublicKey{Ed25519: pk[:]}, nil}
-	pked.UpdateEncoding()
-	replicaID := common.KeyID(&pked.PublicKey)
-=======
 	pked := &proto.PublicKey{Ed25519: pk[:]}
 	replicaID := common.KeyID(pked)
 	pol = &proto.AuthorizationPolicy{
 		PublicKeys: map[uint64]*proto.PublicKey{replicaID: pked},
 		Quorum:     &proto.QuorumExpr{Threshold: 1, Candidates: []uint64{replicaID}},
 	}
->>>>>>> 6e50e5e8
 
 	caCert, caPool, caKey = tlstestutil.CA(t, nil)
 	cert := tlstestutil.Cert(t, caCert, caKey, "127.0.0.1", nil)
 	cfg = &Config{
 		Realm:           testingRealm,
-<<<<<<< HEAD
-		InitialReplicas: []*Replica{&Replica{&pked.PublicKey, "localhost:0"}},
-=======
->>>>>>> 6e50e5e8
 		ServerID:        replicaID,
 		ReplicaID:       replicaID,
 		RatificationKey: sk,
@@ -294,11 +284,7 @@
 		go func(i int) {
 			var vdb kv.DB
 			<-ksBarrier
-<<<<<<< HEAD
-			vcfg, vdb, verifierTeardown = setupVerifier(t, &proto.PublicKey{Quorum: MajorityOfReplicas(cfg.InitialReplicas)}, ks.verifierListen.Addr().String(), caCert, caPool, caKey)
-=======
 			vcfg, vdb, verifierTeardown = setupVerifier(t, pol, ks.verifierListen.Addr().String(), caCert, caPool, caKey)
->>>>>>> 6e50e5e8
 			close(vrBarrier)
 
 			_, err := verifier.Start(vcfg, vdb)
