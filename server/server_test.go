// Copyright 2014-2015 The Dename Authors.
//
// Licensed under the Apache License, Version 2.0 (the "License"); you may not
// use this file except in compliance with the License. You may obtain a copy of
// the License at
//
// 	http://www.apache.org/licenses/LICENSE-2.0
//
// Unless required by applicable law or agreed to in writing, software
// distributed under the License is distributed on an "AS IS" BASIS, WITHOUT
// WARRANTIES OR CONDITIONS OF ANY KIND, either express or implied. See the
// License for the specific language governing permissions and limitations under
// the License.

package server

import (
	"bytes"
	"crypto/ecdsa"
	"crypto/rand"
	"crypto/sha256"
	"crypto/tls"
	"crypto/x509"
	"io/ioutil"
	"os"
	"runtime"
	"sync"
	"testing"
	"time"

	"golang.org/x/net/context"

	"google.golang.org/grpc"
	"google.golang.org/grpc/credentials"

	"github.com/agl/ed25519"
	"github.com/andres-erbsen/clock"
	"github.com/andres-erbsen/tlstestutil"
	"github.com/syndtr/goleveldb/leveldb"
	"github.com/yahoo/coname/proto"
	"github.com/yahoo/coname/server/kv"
	"github.com/yahoo/coname/server/kv/leveldbkv"
	"github.com/yahoo/coname/server/kv/tracekv"
	"github.com/yahoo/coname/verifier"
	"github.com/yahoo/coname/vrf"
)

const (
	testingRealm = "testing"
	alice        = "alice"
	tick         = time.Second
	poll         = 100 * time.Microsecond
)

func chain(fs ...func()) func() {
	ret := func() {}
	for _, f := range fs {
		// the functions are copied to the heap, the closure refers to a unique copy of its own
		oldRet := ret
		thisF := f
		ret = func() { oldRet(); thisF() }
	}
	return ret
}

// setupKeyserver initializes a keyserver, but does not start it and does not
// wait for it to sign anything.
func setupKeyserver(t *testing.T) (cfg *Config, db kv.DB, pol *proto.AuthorizationPolicy, caCert *x509.Certificate, caPool *x509.CertPool, caKey *ecdsa.PrivateKey, teardown func()) {
	dir, err := ioutil.TempDir("", "keyserver")
	if err != nil {
		t.Fatal(err)
	}
	teardown = chain(func() { os.RemoveAll(dir) })
	ldb, err := leveldb.OpenFile(dir, nil)
	if err != nil {
		teardown()
		t.Fatal(err)
	}
	teardown = chain(func() { ldb.Close() }, teardown)

	pk, sk, err := ed25519.GenerateKey(rand.Reader)
	if err != nil {
		teardown()
		t.Fatal(err)
	}
	pked := &proto.PublicKey{Ed25519: pk[:]}
	replicaID := proto.KeyID(pked)
	pol = &proto.AuthorizationPolicy{
		PublicKeys: map[uint64]*proto.PublicKey{replicaID: pked},
		Quorum:     &proto.QuorumExpr{Threshold: 1, Candidates: []uint64{replicaID}},
	}

	_, vrfSecret, err := vrf.GenerateKey(rand.Reader)
	if err != nil {
		teardown()
		t.Fatal(err)
	}

	caCert, caPool, caKey = tlstestutil.CA(t, nil)
	cert := tlstestutil.Cert(t, caCert, caKey, "127.0.0.1", nil)
	cfg = &Config{
		Realm:           testingRealm,
		ServerID:        replicaID,
		ReplicaID:       replicaID,
		RatificationKey: sk,
		VRFSecret:       vrfSecret,

		UpdateAddr:   "localhost:0",
		LookupAddr:   "localhost:0",
		VerifierAddr: "localhost:0",
		UpdateTLS:    &tls.Config{Certificates: []tls.Certificate{cert}},
		LookupTLS:    &tls.Config{Certificates: []tls.Certificate{cert}},
		VerifierTLS:  &tls.Config{Certificates: []tls.Certificate{cert}, RootCAs: caPool, ClientCAs: caPool, ClientAuth: tls.RequireAndVerifyClientCert},

		MinEpochInterval:      tick,
		MaxEpochInterval:      tick,
		RetryProposalInterval: poll,
	}
	db = leveldbkv.Wrap(ldb)
	return
}

func TestKeyserverStartStop(t *testing.T) {
	cfg, db, _, _, _, _, teardown := setupKeyserver(t)
	defer teardown()
	ks, err := Open(cfg, db, clock.New())
	if err != nil {
		t.Fatal(err)
	}
	ks.Start()
	defer ks.Stop()
}

func TestKeyserverStartProgressStop(t *testing.T) {
	cfg, db, _, _, _, _, teardown := setupKeyserver(t)
	defer teardown()
	// db = logkv.WithDefaultLogging(db)

	// the db writes are test output. We are waiting for epoch 5 to be ratified
	// as a primitive progress check.
	progressCh := make(chan struct{})
	var closeOnce sync.Once
	db = tracekv.WithSimpleTracing(db, func(update tracekv.Update) {
		if update.IsDeletion || len(update.Key) < 1 || update.Key[0] != tableRatificationsPrefix {
			return
		}
		var sr proto.SignedEpochHead
		sr.Unmarshal(update.Value)
		if sr.Head.Head.Epoch == 3 {
			closeOnce.Do(func() { close(progressCh) })
		}
	})

	clk := clock.NewMock()
	ks, err := Open(cfg, db, clk)
	if err != nil {
		t.Fatal(err)
	}
	ks.Start()

loop:
	for {
		select {
		case <-progressCh:
			break loop
		case <-time.After(poll):
			clk.Add(tick)
			runtime.Gosched()
		}
	}

	ks.Stop()
	teardown()

	if testing.Verbose() {
		time.Sleep(time.Millisecond)
		n := runtime.NumGoroutine()
		stackBuf := make([]byte, 1014)
		var l int
		for l = runtime.Stack(stackBuf, true); l == len(stackBuf) && l < 128*1024; {
			stackBuf = append(stackBuf, stackBuf...)
		}
		t.Logf("%d goroutines in existance after Stop:\n%s", n, stackBuf[:l])
	}
}

func withServer(func(*testing.T, *Keyserver)) {
}

func doUpdate(t *testing.T, ks *Keyserver, caPool *x509.CertPool, name string, profileContents proto.Profile) *proto.Profile_PreserveEncoding {
	conn, err := grpc.Dial(ks.updateListen.Addr().String(), grpc.WithTransportCredentials(credentials.NewTLS(&tls.Config{RootCAs: caPool})))
	if err != nil {
		t.Fatal(err)
	}
	profile := proto.Profile_PreserveEncoding{
		Profile: profileContents,
	}
	profile.UpdateEncoding()
	h := sha256.Sum256(profile.PreservedEncoding)
	entry := proto.Entry_PreserveEncoding{
		Entry: proto.Entry{
			Index:   vrf.Compute([]byte(name), ks.vrfSecret),
			Version: 0,
			UpdatePolicy: &proto.AuthorizationPolicy{
				PublicKeys: make(map[uint64]*proto.PublicKey),
				Quorum: &proto.QuorumExpr{
					Threshold:      0,
					Candidates:     []uint64{},
					Subexpressions: []*proto.QuorumExpr{},
				},
			},
			ProfileHash: h[:],
		},
	}
	entry.UpdateEncoding()
	updateC := proto.NewE2EKSUpdateClient(conn)
	proof, err := updateC.Update(context.TODO(), &proto.UpdateRequest{
		Update: &proto.SignedEntryUpdate{
			NewEntry:   entry,
			Signatures: make(map[uint64][]byte),
		},
		Profile:          profile,
		LookupParameters: &proto.LookupRequest{UserId: name},
	})
	if err != nil {
		t.Fatal(err)
	}
	if proof.UserId != name {
		t.Errorf("proof.UserId != \"%q\" (got %q)", name, proof.UserId)
	}
	if len(proof.IndexProof) != vrf.ProofSize {
		t.Errorf("len(proof.IndexProof) != %d (it is %d)", vrf.ProofSize, len(proof.IndexProof))
	}
	if got, want := proof.Profile.PreservedEncoding, profile.PreservedEncoding; !bytes.Equal(got, want) {
		t.Errorf("profile didn't roundtrip: %x != %x", got, want)
	}
	return &profile
}

func stoppableClock(clk *clock.Mock) chan<- struct{} {
	done := make(chan struct{})
	go func() {
		for {
			select {
			case <-done:
				return
			default:
				clk.Add(tick)
			}
		}
	}()
	return done
}

func runWhileTicking(clk *clock.Mock, f func()) {
	defer close(stoppableClock(clk))
	f()
}

func TestKeyserverRoundtripWithoutQuorumRequirement(t *testing.T) {
	cfg, db, _, _, caPool, _, teardown := setupKeyserver(t)
	defer teardown()
	clk := clock.NewMock()
	ks, err := Open(cfg, db, clk)
	if err != nil {
		t.Fatal(err)
	}
	ks.Start()
	defer ks.Stop()

	runWhileTicking(clk, func() {
		profile := doUpdate(t, ks, caPool, alice, proto.Profile{
			Nonce: []byte("noncenoncenonceNONCE"),
			Keys:  map[string][]byte{"abc": []byte{1, 2, 3}, "xyz": []byte("TEST 456")},
		})

		conn, err := grpc.Dial(ks.lookupListen.Addr().String(), grpc.WithTransportCredentials(credentials.NewTLS(&tls.Config{RootCAs: caPool})))
		if err != nil {
			t.Fatal(err)
		}
		c := proto.NewE2EKSLookupClient(conn)
		proof, err := c.Lookup(context.TODO(), &proto.LookupRequest{UserId: alice})
		if err != nil {
			t.Fatal(err)
		}
		if proof.UserId != alice {
			t.Errorf("proof.UserId != \"alice\" (got %q)", proof.UserId)
		}
		if len(proof.IndexProof) != vrf.ProofSize {
			t.Errorf("len(proof.IndexProof) != %d (it is %d)", vrf.ProofSize, len(proof.IndexProof))
		}
		if got, want := proof.Profile.PreservedEncoding, profile.PreservedEncoding; !bytes.Equal(got, want) {
			t.Errorf("profile didn't roundtrip: %x != %x", got, want)
		}
	})
}

func TestKeyserverUpdateWithoutQuorumRequirement(t *testing.T) {
	cfg, db, _, _, caPool, _, teardown := setupKeyserver(t)
	defer teardown()
	clk := clock.NewMock()
	ks, err := Open(cfg, db, clk)
	if err != nil {
		t.Fatal(err)
	}
	ks.Start()
	defer ks.Stop()

	runWhileTicking(clk, func() {
		doUpdate(t, ks, caPool, alice, proto.Profile{
			Nonce: []byte("noncenoncenonceNONCE"),
			Keys:  map[string][]byte{"abc": []byte{1, 2, 3}, "xyz": []byte("TEST 456")},
		})

		doUpdate(t, ks, caPool, alice, proto.Profile{
			Nonce: []byte("XYZNONCE"),
			Keys:  map[string][]byte{"abc": []byte{4, 5, 6}, "qwop": []byte("TEST MOOOO")},
		})
	})
}

// setupVerifier initializes a verifier, but does not start it and does not
// wait for it to sign anything.
func setupVerifier(t *testing.T, keyserverVerif *proto.AuthorizationPolicy, keyserverAddr string, caCert *x509.Certificate, caPool *x509.CertPool, caKey *ecdsa.PrivateKey) (cfg *verifier.Config, db kv.DB, teardown func()) {
	dir, err := ioutil.TempDir("", "verifier")
	if err != nil {
		t.Fatal(err)
	}
	teardown = chain(func() { os.RemoveAll(dir) })
	ldb, err := leveldb.OpenFile(dir, nil)
	if err != nil {
		teardown()
		t.Fatal(err)
	}
	teardown = chain(func() { ldb.Close() }, teardown)

	pk, sk, err := ed25519.GenerateKey(rand.Reader)
	if err != nil {
		teardown()
		t.Fatal(err)
	}
	sv := &proto.PublicKey{Ed25519: pk[:]}

	cert := tlstestutil.Cert(t, caCert, caKey, "127.0.0.1", nil)
	cfg = &verifier.Config{
		Realm:          testingRealm,
		KeyserverAddr:  keyserverAddr,
		KeyserverVerif: keyserverVerif,

		ID:              proto.KeyID(sv),
		RatificationKey: sk,
		TLS:             &tls.Config{Certificates: []tls.Certificate{cert}, RootCAs: caPool},
	}
	db = leveldbkv.Wrap(ldb)
	return
}

// setupRealm initializes one keyserver and nVerifiers verifiers, and then
// waits until each one of them has signed an epoch.
func setupRealm(t *testing.T, nVerifiers int) (ks *Keyserver, caPool *x509.CertPool, clk *clock.Mock, verifiers []uint64, teardown func()) {
	cfg, db, pol, caCert, caPool, caKey, teardown := setupKeyserver(t)
	ksDone := make(chan struct{})
	var ksDoneOnce sync.Once
	db = tracekv.WithSimpleTracing(db, func(update tracekv.Update) {
		// We are waiting for an epoch to be ratified (in case there are no
		// verifiers, blocking on them does not help).
<<<<<<< HEAD
		if update.IsDeletion || len(update.Key) < 1 || update.Key[0] != tableRatificationsPrefix {
=======
		if len(put.Key) < 1 || put.Key[0] != tableVerifierLogPrefix {
>>>>>>> b18eb5c3
			return
		}
		ksDoneOnce.Do(func() { close(ksDone) })
	})

	type doneVerifier struct {
		teardown func()
		id       uint64
	}
	ksBarrier := make(chan struct{})
	doneVerifiers := make(chan doneVerifier, nVerifiers)
	for i := 0; i < nVerifiers; i++ {
		vrBarrier := make(chan struct{})
		var verifierTeardown func()
		var vcfg *verifier.Config
		var doneOnce sync.Once
		db = tracekv.WithSimpleTracing(db, func(update tracekv.Update) {
			// We are waiting for epoch 1 to be ratified by the verifier and
			// reach the client because before that lookups requiring this
			// verifier will immediately fail.
			if len(update.Key) < 1 || update.Key[0] != tableRatificationsPrefix {
				return
			}
			var sr proto.SignedEpochHead
			sr.Unmarshal(update.Value)
			<-vrBarrier
			if _, s := sr.Signatures[vcfg.ID]; s && sr.Head.Head.Epoch == 1 {
				doneOnce.Do(func() { doneVerifiers <- doneVerifier{verifierTeardown, vcfg.ID} })
			}
		})
		go func(i int) {
			var vdb kv.DB
			<-ksBarrier
			vcfg, vdb, verifierTeardown = setupVerifier(t, pol, ks.verifierListen.Addr().String(), caCert, caPool, caKey)
			close(vrBarrier)

			_, err := verifier.Start(vcfg, vdb)
			if err != nil {
				t.Fatal(err)
			}
		}(i)
	}
	clk = clock.NewMock()
	ks, err := Open(cfg, db, clk)
	if err != nil {
		t.Fatal(err)
	}
	close(ksBarrier)
	ks.Start()
	teardown = chain(ks.Stop, teardown)

loop:
	for {
		select {
		case <-time.After(poll):
			clk.Add(tick)
		case <-ksDone:
			break loop
		}
	}
	for i := 0; i < nVerifiers; i++ {
		v := <-doneVerifiers
		verifiers = append(verifiers, v.id)
		teardown = chain(v.teardown, teardown)
	}
	return ks, caPool, clk, verifiers, teardown
}

func TestKeyserverLookupRequireKeyserver(t *testing.T) {
	ks, caPool, _, _, teardown := setupRealm(t, 0)
	defer teardown()

	conn, err := grpc.Dial(ks.lookupListen.Addr().String(), grpc.WithTransportCredentials(credentials.NewTLS(&tls.Config{RootCAs: caPool})))
	if err != nil {
		t.Fatal(err)
	}
	c := proto.NewE2EKSLookupClient(conn)
	proof, err := c.Lookup(context.TODO(), &proto.LookupRequest{
		UserId: alice,
		QuorumRequirement: &proto.QuorumExpr{
			Threshold:  1,
			Candidates: []uint64{ks.serverID},
		},
	})
	if err != nil {
		t.Fatal(err)
	}
	if proof.UserId != alice {
		t.Errorf("proof.UserId != \"alice\" (got %q)", proof.UserId)
	}
	if len(proof.IndexProof) != vrf.ProofSize {
		t.Errorf("len(proof.IndexProof) != %d (it is %d)", vrf.ProofSize, len(proof.IndexProof))
	}
	if len(proof.Ratifications) < 1 {
		t.Errorf("expected 1 seh, got %d", len(proof.Ratifications))
	}
}

func TestKeyserverLookupRequireThreeVerifiers(t *testing.T) {
	ks, caPool, clk, verifiers, teardown := setupRealm(t, 3)
	defer teardown()
	stop := stoppableClock(clk)
	defer close(stop)

	conn, err := grpc.Dial(ks.lookupListen.Addr().String(), grpc.WithTransportCredentials(credentials.NewTLS(&tls.Config{RootCAs: caPool})))
	if err != nil {
		t.Fatal(err)
	}
	c := proto.NewE2EKSLookupClient(conn)
	proof, err := c.Lookup(context.TODO(), &proto.LookupRequest{
		UserId: alice,
		QuorumRequirement: &proto.QuorumExpr{
			Threshold:  uint32(len(verifiers)),
			Candidates: verifiers,
		},
	})
	if err != nil {
		t.Fatal(err)
	}
	if proof.UserId != alice {
		t.Errorf("proof.UserId != \"alice\" (got %q)", proof.UserId)
	}
	if len(proof.IndexProof) != vrf.ProofSize {
		t.Errorf("len(proof.IndexProof) != %d (it is %d)", vrf.ProofSize, len(proof.IndexProof))
	}
	if len(proof.Ratifications) < len(verifiers) {
		t.Errorf("expected %d sehs, got %d", len(verifiers), len(proof.Ratifications))
	}
	lastEpoch := uint64(0)
	for i, r := range proof.Ratifications {
		if lastEpoch > r.Head.Head.Epoch {
			t.Errorf("proof.Head.Heads[%d].Ratification.Epoch > proof.Ratifications[%d].Ratification.Epoch (%d > %d), but the list is supposed to be oldest-first", i-1, i, lastEpoch, r.Head.Head.Epoch)
		}
		lastEpoch = r.Head.Head.Epoch
	}
}<|MERGE_RESOLUTION|>--- conflicted
+++ resolved
@@ -364,11 +364,7 @@
 	db = tracekv.WithSimpleTracing(db, func(update tracekv.Update) {
 		// We are waiting for an epoch to be ratified (in case there are no
 		// verifiers, blocking on them does not help).
-<<<<<<< HEAD
-		if update.IsDeletion || len(update.Key) < 1 || update.Key[0] != tableRatificationsPrefix {
-=======
-		if len(put.Key) < 1 || put.Key[0] != tableVerifierLogPrefix {
->>>>>>> b18eb5c3
+		if update.IsDeletion || len(update.Key) < 1 || update.Key[0] != tableVerifierLogPrefix {
 			return
 		}
 		ksDoneOnce.Do(func() { close(ksDone) })
